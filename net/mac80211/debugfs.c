/*
 * mac80211 debugfs for wireless PHYs
 *
 * Copyright 2007	Johannes Berg <johannes@sipsolutions.net>
 * Copyright 2013-2014  Intel Mobile Communications GmbH
 *
 * GPLv2
 *
 */

#include <linux/debugfs.h>
#include <linux/rtnetlink.h>
#include "ieee80211_i.h"
#include "driver-ops.h"
#include "rate.h"
#include "debugfs.h"

#define DEBUGFS_FORMAT_BUFFER_SIZE 100

int mac80211_format_buffer(char __user *userbuf, size_t count,
				  loff_t *ppos, char *fmt, ...)
{
	va_list args;
	char buf[DEBUGFS_FORMAT_BUFFER_SIZE];
	int res;

	va_start(args, fmt);
	res = vscnprintf(buf, sizeof(buf), fmt, args);
	va_end(args);

	return simple_read_from_buffer(userbuf, count, ppos, buf, res);
}

#define DEBUGFS_READONLY_FILE_FN(name, fmt, value...)			\
static ssize_t name## _read(struct file *file, char __user *userbuf,	\
			    size_t count, loff_t *ppos)			\
{									\
	struct ieee80211_local *local = file->private_data;		\
									\
	return mac80211_format_buffer(userbuf, count, ppos, 		\
				      fmt "\n", ##value);		\
}

#define DEBUGFS_READONLY_FILE_OPS(name)			\
static const struct file_operations name## _ops = {			\
	.read = name## _read,						\
	.open = simple_open,						\
	.llseek = generic_file_llseek,					\
};

#define DEBUGFS_READONLY_FILE(name, fmt, value...)		\
	DEBUGFS_READONLY_FILE_FN(name, fmt, value)		\
	DEBUGFS_READONLY_FILE_OPS(name)

#define DEBUGFS_ADD(name)						\
	debugfs_create_file(#name, 0400, phyd, local, &name## _ops);

#define DEBUGFS_ADD_MODE(name, mode)					\
	debugfs_create_file(#name, mode, phyd, local, &name## _ops);


DEBUGFS_READONLY_FILE(user_power, "%d",
		      local->user_power_level);
DEBUGFS_READONLY_FILE(power, "%d",
		      local->hw.conf.power_level);
DEBUGFS_READONLY_FILE(total_ps_buffered, "%d",
		      local->total_ps_buffered);
DEBUGFS_READONLY_FILE(wep_iv, "%#08x",
		      local->wep_iv & 0xffffff);
DEBUGFS_READONLY_FILE(rate_ctrl_alg, "%s",
	local->rate_ctrl ? local->rate_ctrl->ops->name : "hw/driver");

#ifdef CONFIG_PM
static ssize_t reset_write(struct file *file, const char __user *user_buf,
			   size_t count, loff_t *ppos)
{
	struct ieee80211_local *local = file->private_data;

	rtnl_lock();
	__ieee80211_suspend(&local->hw, NULL);
	__ieee80211_resume(&local->hw);
	rtnl_unlock();

	return count;
}

static const struct file_operations reset_ops = {
	.write = reset_write,
	.open = simple_open,
	.llseek = noop_llseek,
};
#endif

static const char *hw_flag_names[] = {
#define FLAG(F)	[IEEE80211_HW_##F] = #F
	FLAG(HAS_RATE_CONTROL),
	FLAG(RX_INCLUDES_FCS),
	FLAG(HOST_BROADCAST_PS_BUFFERING),
	FLAG(SIGNAL_UNSPEC),
	FLAG(SIGNAL_DBM),
	FLAG(NEED_DTIM_BEFORE_ASSOC),
	FLAG(SPECTRUM_MGMT),
	FLAG(AMPDU_AGGREGATION),
	FLAG(SUPPORTS_PS),
	FLAG(PS_NULLFUNC_STACK),
	FLAG(SUPPORTS_DYNAMIC_PS),
	FLAG(MFP_CAPABLE),
	FLAG(WANT_MONITOR_VIF),
	FLAG(NO_AUTO_VIF),
	FLAG(SW_CRYPTO_CONTROL),
	FLAG(SUPPORT_FAST_XMIT),
	FLAG(REPORTS_TX_ACK_STATUS),
	FLAG(CONNECTION_MONITOR),
	FLAG(QUEUE_CONTROL),
	FLAG(SUPPORTS_PER_STA_GTK),
	FLAG(AP_LINK_PS),
	FLAG(TX_AMPDU_SETUP_IN_HW),
	FLAG(SUPPORTS_RC_TABLE),
	FLAG(P2P_DEV_ADDR_FOR_INTF),
	FLAG(TIMING_BEACON_ONLY),
	FLAG(SUPPORTS_HT_CCK_RATES),
	FLAG(CHANCTX_STA_CSA),
	FLAG(SUPPORTS_CLONED_SKBS),
	FLAG(SINGLE_SCAN_ON_ALL_BANDS),
	FLAG(TDLS_WIDER_BW),
	FLAG(SUPPORTS_AMSDU_IN_AMPDU),
	FLAG(BEACON_TX_STATUS),
	FLAG(NEEDS_UNIQUE_STA_ADDR),
<<<<<<< HEAD
=======
	FLAG(SUPPORTS_REORDERING_BUFFER),

	/* keep last for the build bug below */
	(void *)0x1
>>>>>>> 50ee738d
#undef FLAG
};

static ssize_t hwflags_read(struct file *file, char __user *user_buf,
			    size_t count, loff_t *ppos)
{
	struct ieee80211_local *local = file->private_data;
	size_t bufsz = 30 * NUM_IEEE80211_HW_FLAGS;
	char *buf = kzalloc(bufsz, GFP_KERNEL);
	char *pos = buf, *end = buf + bufsz - 1;
	ssize_t rv;
	int i;

	if (!buf)
		return -ENOMEM;

	/* fail compilation if somebody adds or removes
	 * a flag without updating the name array above
	 */
	BUILD_BUG_ON(ARRAY_SIZE(hw_flag_names) != NUM_IEEE80211_HW_FLAGS);

	for (i = 0; i < NUM_IEEE80211_HW_FLAGS; i++) {
		if (test_bit(i, local->hw.flags))
			pos += scnprintf(pos, end - pos, "%s\n",
					 hw_flag_names[i]);
	}

	rv = simple_read_from_buffer(user_buf, count, ppos, buf, strlen(buf));
	kfree(buf);
	return rv;
}

static ssize_t queues_read(struct file *file, char __user *user_buf,
			   size_t count, loff_t *ppos)
{
	struct ieee80211_local *local = file->private_data;
	unsigned long flags;
	char buf[IEEE80211_MAX_QUEUES * 20];
	int q, res = 0;

	spin_lock_irqsave(&local->queue_stop_reason_lock, flags);
	for (q = 0; q < local->hw.queues; q++)
		res += sprintf(buf + res, "%02d: %#.8lx/%d\n", q,
				local->queue_stop_reasons[q],
				skb_queue_len(&local->pending[q]));
	spin_unlock_irqrestore(&local->queue_stop_reason_lock, flags);

	return simple_read_from_buffer(user_buf, count, ppos, buf, res);
}

DEBUGFS_READONLY_FILE_OPS(hwflags);
DEBUGFS_READONLY_FILE_OPS(queues);

/* statistics stuff */

static ssize_t format_devstat_counter(struct ieee80211_local *local,
	char __user *userbuf,
	size_t count, loff_t *ppos,
	int (*printvalue)(struct ieee80211_low_level_stats *stats, char *buf,
			  int buflen))
{
	struct ieee80211_low_level_stats stats;
	char buf[20];
	int res;

	rtnl_lock();
	res = drv_get_stats(local, &stats);
	rtnl_unlock();
	if (res)
		return res;
	res = printvalue(&stats, buf, sizeof(buf));
	return simple_read_from_buffer(userbuf, count, ppos, buf, res);
}

#define DEBUGFS_DEVSTATS_FILE(name)					\
static int print_devstats_##name(struct ieee80211_low_level_stats *stats,\
				 char *buf, int buflen)			\
{									\
	return scnprintf(buf, buflen, "%u\n", stats->name);		\
}									\
static ssize_t stats_ ##name## _read(struct file *file,			\
				     char __user *userbuf,		\
				     size_t count, loff_t *ppos)	\
{									\
	return format_devstat_counter(file->private_data,		\
				      userbuf,				\
				      count,				\
				      ppos,				\
				      print_devstats_##name);		\
}									\
									\
static const struct file_operations stats_ ##name## _ops = {		\
	.read = stats_ ##name## _read,					\
	.open = simple_open,						\
	.llseek = generic_file_llseek,					\
};

#define DEBUGFS_STATS_ADD(name)					\
	debugfs_create_u32(#name, 0400, statsd, &local->name);
#define DEBUGFS_DEVSTATS_ADD(name)					\
	debugfs_create_file(#name, 0400, statsd, local, &stats_ ##name## _ops);

DEBUGFS_DEVSTATS_FILE(dot11ACKFailureCount);
DEBUGFS_DEVSTATS_FILE(dot11RTSFailureCount);
DEBUGFS_DEVSTATS_FILE(dot11FCSErrorCount);
DEBUGFS_DEVSTATS_FILE(dot11RTSSuccessCount);

void debugfs_hw_add(struct ieee80211_local *local)
{
	struct dentry *phyd = local->hw.wiphy->debugfsdir;
	struct dentry *statsd;

	if (!phyd)
		return;

	local->debugfs.keys = debugfs_create_dir("keys", phyd);

	DEBUGFS_ADD(total_ps_buffered);
	DEBUGFS_ADD(wep_iv);
	DEBUGFS_ADD(queues);
#ifdef CONFIG_PM
	DEBUGFS_ADD_MODE(reset, 0200);
#endif
	DEBUGFS_ADD(hwflags);
	DEBUGFS_ADD(user_power);
	DEBUGFS_ADD(power);

	statsd = debugfs_create_dir("statistics", phyd);

	/* if the dir failed, don't put all the other things into the root! */
	if (!statsd)
		return;

#ifdef CONFIG_MAC80211_DEBUG_COUNTERS
	DEBUGFS_STATS_ADD(dot11TransmittedFragmentCount);
	DEBUGFS_STATS_ADD(dot11MulticastTransmittedFrameCount);
	DEBUGFS_STATS_ADD(dot11FailedCount);
	DEBUGFS_STATS_ADD(dot11RetryCount);
	DEBUGFS_STATS_ADD(dot11MultipleRetryCount);
	DEBUGFS_STATS_ADD(dot11FrameDuplicateCount);
	DEBUGFS_STATS_ADD(dot11ReceivedFragmentCount);
	DEBUGFS_STATS_ADD(dot11MulticastReceivedFrameCount);
	DEBUGFS_STATS_ADD(dot11TransmittedFrameCount);
	DEBUGFS_STATS_ADD(tx_handlers_drop);
	DEBUGFS_STATS_ADD(tx_handlers_queued);
	DEBUGFS_STATS_ADD(tx_handlers_drop_wep);
	DEBUGFS_STATS_ADD(tx_handlers_drop_not_assoc);
	DEBUGFS_STATS_ADD(tx_handlers_drop_unauth_port);
	DEBUGFS_STATS_ADD(rx_handlers_drop);
	DEBUGFS_STATS_ADD(rx_handlers_queued);
	DEBUGFS_STATS_ADD(rx_handlers_drop_nullfunc);
	DEBUGFS_STATS_ADD(rx_handlers_drop_defrag);
	DEBUGFS_STATS_ADD(tx_expand_skb_head);
	DEBUGFS_STATS_ADD(tx_expand_skb_head_cloned);
	DEBUGFS_STATS_ADD(rx_expand_skb_head_defrag);
	DEBUGFS_STATS_ADD(rx_handlers_fragments);
	DEBUGFS_STATS_ADD(tx_status_drop);
#endif
	DEBUGFS_DEVSTATS_ADD(dot11ACKFailureCount);
	DEBUGFS_DEVSTATS_ADD(dot11RTSFailureCount);
	DEBUGFS_DEVSTATS_ADD(dot11FCSErrorCount);
	DEBUGFS_DEVSTATS_ADD(dot11RTSSuccessCount);
}<|MERGE_RESOLUTION|>--- conflicted
+++ resolved
@@ -126,13 +126,7 @@
 	FLAG(SUPPORTS_AMSDU_IN_AMPDU),
 	FLAG(BEACON_TX_STATUS),
 	FLAG(NEEDS_UNIQUE_STA_ADDR),
-<<<<<<< HEAD
-=======
 	FLAG(SUPPORTS_REORDERING_BUFFER),
-
-	/* keep last for the build bug below */
-	(void *)0x1
->>>>>>> 50ee738d
 #undef FLAG
 };
 
