/*
 * INET		An implementation of the TCP/IP protocol suite for the LINUX
 *		operating system.  INET is implemented using the  BSD Socket
 *		interface as the means of communication with the user level.
 *
 *		The Internet Protocol (IP) output module.
 *
 * Authors:	Ross Biro
 *		Fred N. van Kempen, <waltje@uWalt.NL.Mugnet.ORG>
 *		Donald Becker, <becker@super.org>
 *		Alan Cox, <Alan.Cox@linux.org>
 *		Richard Underwood
 *		Stefan Becker, <stefanb@yello.ping.de>
 *		Jorge Cwik, <jorge@laser.satlink.net>
 *		Arnt Gulbrandsen, <agulbra@nvg.unit.no>
 *		Hirokazu Takahashi, <taka@valinux.co.jp>
 *
 *	See ip_input.c for original log
 *
 *	Fixes:
 *		Alan Cox	:	Missing nonblock feature in ip_build_xmit.
 *		Mike Kilburn	:	htons() missing in ip_build_xmit.
 *		Bradford Johnson:	Fix faulty handling of some frames when
 *					no route is found.
 *		Alexander Demenshin:	Missing sk/skb free in ip_queue_xmit
 *					(in case if packet not accepted by
 *					output firewall rules)
 *		Mike McLagan	:	Routing by source
 *		Alexey Kuznetsov:	use new route cache
 *		Andi Kleen:		Fix broken PMTU recovery and remove
 *					some redundant tests.
 *	Vitaly E. Lavrov	:	Transparent proxy revived after year coma.
 *		Andi Kleen	: 	Replace ip_reply with ip_send_reply.
 *		Andi Kleen	:	Split fast and slow ip_build_xmit path
 *					for decreased register pressure on x86
 *					and more readibility.
 *		Marc Boucher	:	When call_out_firewall returns FW_QUEUE,
 *					silently drop skb instead of failing with -EPERM.
 *		Detlev Wengorz	:	Copy protocol for fragments.
 *		Hirokazu Takahashi:	HW checksumming for outgoing UDP
 *					datagrams.
 *		Hirokazu Takahashi:	sendfile() on UDP works now.
 */

#include <linux/uaccess.h>
#include <linux/module.h>
#include <linux/types.h>
#include <linux/kernel.h>
#include <linux/mm.h>
#include <linux/string.h>
#include <linux/errno.h>
#include <linux/highmem.h>
#include <linux/slab.h>

#include <linux/socket.h>
#include <linux/sockios.h>
#include <linux/in.h>
#include <linux/inet.h>
#include <linux/netdevice.h>
#include <linux/etherdevice.h>
#include <linux/proc_fs.h>
#include <linux/stat.h>
#include <linux/init.h>

#include <net/snmp.h>
#include <net/ip.h>
#include <net/protocol.h>
#include <net/route.h>
#include <net/xfrm.h>
#include <linux/skbuff.h>
#include <net/sock.h>
#include <net/arp.h>
#include <net/icmp.h>
#include <net/checksum.h>
#include <net/inetpeer.h>
#include <net/lwtunnel.h>
#include <linux/bpf-cgroup.h>
#include <linux/igmp.h>
#include <linux/netfilter_ipv4.h>
#include <linux/netfilter_bridge.h>
#include <linux/netlink.h>
#include <linux/tcp.h>

static int
ip_fragment(struct net *net, struct sock *sk, struct sk_buff *skb,
	    unsigned int mtu,
	    int (*output)(struct net *, struct sock *, struct sk_buff *));

/* Generate a checksum for an outgoing IP datagram. */
void ip_send_check(struct iphdr *iph)
{
	iph->check = 0;
	iph->check = ip_fast_csum((unsigned char *)iph, iph->ihl);
}
EXPORT_SYMBOL(ip_send_check);

int __ip_local_out(struct net *net, struct sock *sk, struct sk_buff *skb)
{
	struct iphdr *iph = ip_hdr(skb);

	iph->tot_len = htons(skb->len);
	ip_send_check(iph);

	/* if egress device is enslaved to an L3 master device pass the
	 * skb to its handler for processing
	 */
	skb = l3mdev_ip_out(sk, skb);
	if (unlikely(!skb))
		return 0;

	skb->protocol = htons(ETH_P_IP);

	return nf_hook(NFPROTO_IPV4, NF_INET_LOCAL_OUT,
		       net, sk, skb, NULL, skb_dst(skb)->dev,
		       dst_output);
}

int ip_local_out(struct net *net, struct sock *sk, struct sk_buff *skb)
{
	int err;

	err = __ip_local_out(net, sk, skb);
	if (likely(err == 1))
		err = dst_output(net, sk, skb);

	return err;
}
EXPORT_SYMBOL_GPL(ip_local_out);

static inline int ip_select_ttl(struct inet_sock *inet, struct dst_entry *dst)
{
	int ttl = inet->uc_ttl;

	if (ttl < 0)
		ttl = ip4_dst_hoplimit(dst);
	return ttl;
}

/*
 *		Add an ip header to a skbuff and send it out.
 *
 */
int ip_build_and_send_pkt(struct sk_buff *skb, const struct sock *sk,
			  __be32 saddr, __be32 daddr, struct ip_options_rcu *opt)
{
	struct inet_sock *inet = inet_sk(sk);
	struct rtable *rt = skb_rtable(skb);
	struct net *net = sock_net(sk);
	struct iphdr *iph;

	/* Build the IP header. */
	skb_push(skb, sizeof(struct iphdr) + (opt ? opt->opt.optlen : 0));
	skb_reset_network_header(skb);
	iph = ip_hdr(skb);
	iph->version  = 4;
	iph->ihl      = 5;
	iph->tos      = inet->tos;
	iph->ttl      = ip_select_ttl(inet, &rt->dst);
	iph->daddr    = (opt && opt->opt.srr ? opt->opt.faddr : daddr);
	iph->saddr    = saddr;
	iph->protocol = sk->sk_protocol;
	if (ip_dont_fragment(sk, &rt->dst)) {
		iph->frag_off = htons(IP_DF);
		iph->id = 0;
	} else {
		iph->frag_off = 0;
		__ip_select_ident(net, iph, 1);
	}

	if (opt && opt->opt.optlen) {
		iph->ihl += opt->opt.optlen>>2;
		ip_options_build(skb, &opt->opt, daddr, rt, 0);
	}

	skb->priority = sk->sk_priority;
	if (!skb->mark)
		skb->mark = sk->sk_mark;

	/* Send it out. */
	return ip_local_out(net, skb->sk, skb);
}
EXPORT_SYMBOL_GPL(ip_build_and_send_pkt);

static int ip_finish_output2(struct net *net, struct sock *sk, struct sk_buff *skb)
{
	struct dst_entry *dst = skb_dst(skb);
	struct rtable *rt = (struct rtable *)dst;
	struct net_device *dev = dst->dev;
	unsigned int hh_len = LL_RESERVED_SPACE(dev);
	struct neighbour *neigh;
	u32 nexthop;

	if (rt->rt_type == RTN_MULTICAST) {
		IP_UPD_PO_STATS(net, IPSTATS_MIB_OUTMCAST, skb->len);
	} else if (rt->rt_type == RTN_BROADCAST)
		IP_UPD_PO_STATS(net, IPSTATS_MIB_OUTBCAST, skb->len);

	/* Be paranoid, rather than too clever. */
	if (unlikely(skb_headroom(skb) < hh_len && dev->header_ops)) {
		struct sk_buff *skb2;

		skb2 = skb_realloc_headroom(skb, LL_RESERVED_SPACE(dev));
		if (!skb2) {
			kfree_skb(skb);
			return -ENOMEM;
		}
		if (skb->sk)
			skb_set_owner_w(skb2, skb->sk);
		consume_skb(skb);
		skb = skb2;
	}

	if (lwtunnel_xmit_redirect(dst->lwtstate)) {
		int res = lwtunnel_xmit(skb);

		if (res < 0 || res == LWTUNNEL_XMIT_DONE)
			return res;
	}

	rcu_read_lock_bh();
	nexthop = (__force u32) rt_nexthop(rt, ip_hdr(skb)->daddr);
	neigh = __ipv4_neigh_lookup_noref(dev, nexthop);
	if (unlikely(!neigh))
		neigh = __neigh_create(&arp_tbl, &nexthop, dev, false);
	if (!IS_ERR(neigh)) {
		int res;

		sock_confirm_neigh(skb, neigh);
		res = neigh_output(neigh, skb);

		rcu_read_unlock_bh();
		return res;
	}
	rcu_read_unlock_bh();

	net_dbg_ratelimited("%s: No header cache and no neighbour!\n",
			    __func__);
	kfree_skb(skb);
	return -EINVAL;
}

static int ip_finish_output_gso(struct net *net, struct sock *sk,
				struct sk_buff *skb, unsigned int mtu)
{
	netdev_features_t features;
	struct sk_buff *segs;
	int ret = 0;

	/* common case: seglen is <= mtu
	 */
	if (skb_gso_validate_mtu(skb, mtu))
		return ip_finish_output2(net, sk, skb);

	/* Slowpath -  GSO segment length exceeds the egress MTU.
	 *
	 * This can happen in several cases:
	 *  - Forwarding of a TCP GRO skb, when DF flag is not set.
	 *  - Forwarding of an skb that arrived on a virtualization interface
	 *    (virtio-net/vhost/tap) with TSO/GSO size set by other network
	 *    stack.
	 *  - Local GSO skb transmitted on an NETIF_F_TSO tunnel stacked over an
	 *    interface with a smaller MTU.
	 *  - Arriving GRO skb (or GSO skb in a virtualized environment) that is
	 *    bridged to a NETIF_F_TSO tunnel stacked over an interface with an
	 *    insufficent MTU.
	 */
	features = netif_skb_features(skb);
	BUILD_BUG_ON(sizeof(*IPCB(skb)) > SKB_SGO_CB_OFFSET);
	segs = skb_gso_segment(skb, features & ~NETIF_F_GSO_MASK);
	if (IS_ERR_OR_NULL(segs)) {
		kfree_skb(skb);
		return -ENOMEM;
	}

	consume_skb(skb);

	do {
		struct sk_buff *nskb = segs->next;
		int err;

		segs->next = NULL;
		err = ip_fragment(net, sk, segs, mtu, ip_finish_output2);

		if (err && ret == 0)
			ret = err;
		segs = nskb;
	} while (segs);

	return ret;
}

static int ip_finish_output(struct net *net, struct sock *sk, struct sk_buff *skb)
{
	unsigned int mtu;
	int ret;

	ret = BPF_CGROUP_RUN_PROG_INET_EGRESS(sk, skb);
	if (ret) {
		kfree_skb(skb);
		return ret;
	}

#if defined(CONFIG_NETFILTER) && defined(CONFIG_XFRM)
	/* Policy lookup after SNAT yielded a new policy */
	if (skb_dst(skb)->xfrm) {
		IPCB(skb)->flags |= IPSKB_REROUTED;
		return dst_output(net, sk, skb);
	}
#endif
	mtu = ip_skb_dst_mtu(sk, skb);
	if (skb_is_gso(skb))
		return ip_finish_output_gso(net, sk, skb, mtu);

	if (skb->len > mtu || (IPCB(skb)->flags & IPSKB_FRAG_PMTU))
		return ip_fragment(net, sk, skb, mtu, ip_finish_output2);

	return ip_finish_output2(net, sk, skb);
}

static int ip_mc_finish_output(struct net *net, struct sock *sk,
			       struct sk_buff *skb)
{
	int ret;

	ret = BPF_CGROUP_RUN_PROG_INET_EGRESS(sk, skb);
	if (ret) {
		kfree_skb(skb);
		return ret;
	}

	return dev_loopback_xmit(net, sk, skb);
}

int ip_mc_output(struct net *net, struct sock *sk, struct sk_buff *skb)
{
	struct rtable *rt = skb_rtable(skb);
	struct net_device *dev = rt->dst.dev;

	/*
	 *	If the indicated interface is up and running, send the packet.
	 */
	IP_UPD_PO_STATS(net, IPSTATS_MIB_OUT, skb->len);

	skb->dev = dev;
	skb->protocol = htons(ETH_P_IP);

	/*
	 *	Multicasts are looped back for other local users
	 */

	if (rt->rt_flags&RTCF_MULTICAST) {
		if (sk_mc_loop(sk)
#ifdef CONFIG_IP_MROUTE
		/* Small optimization: do not loopback not local frames,
		   which returned after forwarding; they will be  dropped
		   by ip_mr_input in any case.
		   Note, that local frames are looped back to be delivered
		   to local recipients.

		   This check is duplicated in ip_mr_input at the moment.
		 */
		    &&
		    ((rt->rt_flags & RTCF_LOCAL) ||
		     !(IPCB(skb)->flags & IPSKB_FORWARDED))
#endif
		   ) {
			struct sk_buff *newskb = skb_clone(skb, GFP_ATOMIC);
			if (newskb)
				NF_HOOK(NFPROTO_IPV4, NF_INET_POST_ROUTING,
					net, sk, newskb, NULL, newskb->dev,
					ip_mc_finish_output);
		}

		/* Multicasts with ttl 0 must not go beyond the host */

		if (ip_hdr(skb)->ttl == 0) {
			kfree_skb(skb);
			return 0;
		}
	}

	if (rt->rt_flags&RTCF_BROADCAST) {
		struct sk_buff *newskb = skb_clone(skb, GFP_ATOMIC);
		if (newskb)
			NF_HOOK(NFPROTO_IPV4, NF_INET_POST_ROUTING,
				net, sk, newskb, NULL, newskb->dev,
				ip_mc_finish_output);
	}

	return NF_HOOK_COND(NFPROTO_IPV4, NF_INET_POST_ROUTING,
			    net, sk, skb, NULL, skb->dev,
			    ip_finish_output,
			    !(IPCB(skb)->flags & IPSKB_REROUTED));
}

int ip_output(struct net *net, struct sock *sk, struct sk_buff *skb)
{
	struct net_device *dev = skb_dst(skb)->dev;

	IP_UPD_PO_STATS(net, IPSTATS_MIB_OUT, skb->len);

	skb->dev = dev;
	skb->protocol = htons(ETH_P_IP);

	return NF_HOOK_COND(NFPROTO_IPV4, NF_INET_POST_ROUTING,
			    net, sk, skb, NULL, dev,
			    ip_finish_output,
			    !(IPCB(skb)->flags & IPSKB_REROUTED));
}

/*
 * copy saddr and daddr, possibly using 64bit load/stores
 * Equivalent to :
 *   iph->saddr = fl4->saddr;
 *   iph->daddr = fl4->daddr;
 */
static void ip_copy_addrs(struct iphdr *iph, const struct flowi4 *fl4)
{
	BUILD_BUG_ON(offsetof(typeof(*fl4), daddr) !=
		     offsetof(typeof(*fl4), saddr) + sizeof(fl4->saddr));
	memcpy(&iph->saddr, &fl4->saddr,
	       sizeof(fl4->saddr) + sizeof(fl4->daddr));
}

/* Note: skb->sk can be different from sk, in case of tunnels */
int ip_queue_xmit(struct sock *sk, struct sk_buff *skb, struct flowi *fl)
{
	struct inet_sock *inet = inet_sk(sk);
	struct net *net = sock_net(sk);
	struct ip_options_rcu *inet_opt;
	struct flowi4 *fl4;
	struct rtable *rt;
	struct iphdr *iph;
	int res;

	/* Skip all of this if the packet is already routed,
	 * f.e. by something like SCTP.
	 */
	rcu_read_lock();
	inet_opt = rcu_dereference(inet->inet_opt);
	fl4 = &fl->u.ip4;
	rt = skb_rtable(skb);
	if (rt)
		goto packet_routed;

	/* Make sure we can route this packet. */
	rt = (struct rtable *)__sk_dst_check(sk, 0);
	if (!rt) {
		__be32 daddr;

		/* Use correct destination address if we have options. */
		daddr = inet->inet_daddr;
		if (inet_opt && inet_opt->opt.srr)
			daddr = inet_opt->opt.faddr;

		/* If this fails, retransmit mechanism of transport layer will
		 * keep trying until route appears or the connection times
		 * itself out.
		 */
		rt = ip_route_output_ports(net, fl4, sk,
					   daddr, inet->inet_saddr,
					   inet->inet_dport,
					   inet->inet_sport,
					   sk->sk_protocol,
					   RT_CONN_FLAGS(sk),
					   sk->sk_bound_dev_if);
		if (IS_ERR(rt))
			goto no_route;
		sk_setup_caps(sk, &rt->dst);
	}
	skb_dst_set_noref(skb, &rt->dst);

packet_routed:
	if (inet_opt && inet_opt->opt.is_strictroute && rt->rt_uses_gateway)
		goto no_route;

	/* OK, we know where to send it, allocate and build IP header. */
	skb_push(skb, sizeof(struct iphdr) + (inet_opt ? inet_opt->opt.optlen : 0));
	skb_reset_network_header(skb);
	iph = ip_hdr(skb);
	*((__be16 *)iph) = htons((4 << 12) | (5 << 8) | (inet->tos & 0xff));
	if (ip_dont_fragment(sk, &rt->dst) && !skb->ignore_df)
		iph->frag_off = htons(IP_DF);
	else
		iph->frag_off = 0;
	iph->ttl      = ip_select_ttl(inet, &rt->dst);
	iph->protocol = sk->sk_protocol;
	ip_copy_addrs(iph, fl4);

	/* Transport layer set skb->h.foo itself. */

	if (inet_opt && inet_opt->opt.optlen) {
		iph->ihl += inet_opt->opt.optlen >> 2;
		ip_options_build(skb, &inet_opt->opt, inet->inet_daddr, rt, 0);
	}

	ip_select_ident_segs(net, skb, sk,
			     skb_shinfo(skb)->gso_segs ?: 1);

	/* TODO : should we use skb->sk here instead of sk ? */
	skb->priority = sk->sk_priority;
	skb->mark = sk->sk_mark;

	res = ip_local_out(net, sk, skb);
	rcu_read_unlock();
	return res;

no_route:
	rcu_read_unlock();
	IP_INC_STATS(net, IPSTATS_MIB_OUTNOROUTES);
	kfree_skb(skb);
	return -EHOSTUNREACH;
}
EXPORT_SYMBOL(ip_queue_xmit);

static void ip_copy_metadata(struct sk_buff *to, struct sk_buff *from)
{
	to->pkt_type = from->pkt_type;
	to->priority = from->priority;
	to->protocol = from->protocol;
	skb_dst_drop(to);
	skb_dst_copy(to, from);
	to->dev = from->dev;
	to->mark = from->mark;

	/* Copy the flags to each fragment. */
	IPCB(to)->flags = IPCB(from)->flags;

#ifdef CONFIG_NET_SCHED
	to->tc_index = from->tc_index;
#endif
	nf_copy(to, from);
#if IS_ENABLED(CONFIG_IP_VS)
	to->ipvs_property = from->ipvs_property;
#endif
	skb_copy_secmark(to, from);
}

static int ip_fragment(struct net *net, struct sock *sk, struct sk_buff *skb,
		       unsigned int mtu,
		       int (*output)(struct net *, struct sock *, struct sk_buff *))
{
	struct iphdr *iph = ip_hdr(skb);

	if ((iph->frag_off & htons(IP_DF)) == 0)
		return ip_do_fragment(net, sk, skb, output);

	if (unlikely(!skb->ignore_df ||
		     (IPCB(skb)->frag_max_size &&
		      IPCB(skb)->frag_max_size > mtu))) {
		IP_INC_STATS(net, IPSTATS_MIB_FRAGFAILS);
		icmp_send(skb, ICMP_DEST_UNREACH, ICMP_FRAG_NEEDED,
			  htonl(mtu));
		kfree_skb(skb);
		return -EMSGSIZE;
	}

	return ip_do_fragment(net, sk, skb, output);
}

/*
 *	This IP datagram is too large to be sent in one piece.  Break it up into
 *	smaller pieces (each of size equal to IP header plus
 *	a block of the data of the original IP data part) that will yet fit in a
 *	single device frame, and queue such a frame for sending.
 */

int ip_do_fragment(struct net *net, struct sock *sk, struct sk_buff *skb,
		   int (*output)(struct net *, struct sock *, struct sk_buff *))
{
	struct iphdr *iph;
	int ptr;
	struct sk_buff *skb2;
	unsigned int mtu, hlen, left, len, ll_rs;
	int offset;
	__be16 not_last_frag;
	struct rtable *rt = skb_rtable(skb);
	int err = 0;

	/* for offloaded checksums cleanup checksum before fragmentation */
	if (skb->ip_summed == CHECKSUM_PARTIAL &&
	    (err = skb_checksum_help(skb)))
		goto fail;

	/*
	 *	Point into the IP datagram header.
	 */

	iph = ip_hdr(skb);

	mtu = ip_skb_dst_mtu(sk, skb);
	if (IPCB(skb)->frag_max_size && IPCB(skb)->frag_max_size < mtu)
		mtu = IPCB(skb)->frag_max_size;

	/*
	 *	Setup starting values.
	 */

	hlen = iph->ihl * 4;
	mtu = mtu - hlen;	/* Size of data space */
	IPCB(skb)->flags |= IPSKB_FRAG_COMPLETE;
	ll_rs = LL_RESERVED_SPACE(rt->dst.dev);

	/* When frag_list is given, use it. First, check its validity:
	 * some transformers could create wrong frag_list or break existing
	 * one, it is not prohibited. In this case fall back to copying.
	 *
	 * LATER: this step can be merged to real generation of fragments,
	 * we can switch to copy when see the first bad fragment.
	 */
	if (skb_has_frag_list(skb)) {
		struct sk_buff *frag, *frag2;
		unsigned int first_len = skb_pagelen(skb);

		if (first_len - hlen > mtu ||
		    ((first_len - hlen) & 7) ||
		    ip_is_fragment(iph) ||
		    skb_cloned(skb) ||
		    skb_headroom(skb) < ll_rs)
			goto slow_path;

		skb_walk_frags(skb, frag) {
			/* Correct geometry. */
			if (frag->len > mtu ||
			    ((frag->len & 7) && frag->next) ||
			    skb_headroom(frag) < hlen + ll_rs)
				goto slow_path_clean;

			/* Partially cloned skb? */
			if (skb_shared(frag))
				goto slow_path_clean;

			BUG_ON(frag->sk);
			if (skb->sk) {
				frag->sk = skb->sk;
				frag->destructor = sock_wfree;
			}
			skb->truesize -= frag->truesize;
		}

		/* Everything is OK. Generate! */

		err = 0;
		offset = 0;
		frag = skb_shinfo(skb)->frag_list;
		skb_frag_list_init(skb);
		skb->data_len = first_len - skb_headlen(skb);
		skb->len = first_len;
		iph->tot_len = htons(first_len);
		iph->frag_off = htons(IP_MF);
		ip_send_check(iph);

		for (;;) {
			/* Prepare header of the next frame,
			 * before previous one went down. */
			if (frag) {
				frag->ip_summed = CHECKSUM_NONE;
				skb_reset_transport_header(frag);
				__skb_push(frag, hlen);
				skb_reset_network_header(frag);
				memcpy(skb_network_header(frag), iph, hlen);
				iph = ip_hdr(frag);
				iph->tot_len = htons(frag->len);
				ip_copy_metadata(frag, skb);
				if (offset == 0)
					ip_options_fragment(frag);
				offset += skb->len - hlen;
				iph->frag_off = htons(offset>>3);
				if (frag->next)
					iph->frag_off |= htons(IP_MF);
				/* Ready, complete checksum */
				ip_send_check(iph);
			}

			err = output(net, sk, skb);

			if (!err)
				IP_INC_STATS(net, IPSTATS_MIB_FRAGCREATES);
			if (err || !frag)
				break;

			skb = frag;
			frag = skb->next;
			skb->next = NULL;
		}

		if (err == 0) {
			IP_INC_STATS(net, IPSTATS_MIB_FRAGOKS);
			return 0;
		}

		while (frag) {
			skb = frag->next;
			kfree_skb(frag);
			frag = skb;
		}
		IP_INC_STATS(net, IPSTATS_MIB_FRAGFAILS);
		return err;

slow_path_clean:
		skb_walk_frags(skb, frag2) {
			if (frag2 == frag)
				break;
			frag2->sk = NULL;
			frag2->destructor = NULL;
			skb->truesize += frag2->truesize;
		}
	}

slow_path:
	iph = ip_hdr(skb);

	left = skb->len - hlen;		/* Space per frame */
	ptr = hlen;		/* Where to start from */

	/*
	 *	Fragment the datagram.
	 */

	offset = (ntohs(iph->frag_off) & IP_OFFSET) << 3;
	not_last_frag = iph->frag_off & htons(IP_MF);

	/*
	 *	Keep copying data until we run out.
	 */

	while (left > 0) {
		len = left;
		/* IF: it doesn't fit, use 'mtu' - the data space left */
		if (len > mtu)
			len = mtu;
		/* IF: we are not sending up to and including the packet end
		   then align the next start on an eight byte boundary */
		if (len < left)	{
			len &= ~7;
		}

		/* Allocate buffer */
		skb2 = alloc_skb(len + hlen + ll_rs, GFP_ATOMIC);
		if (!skb2) {
			err = -ENOMEM;
			goto fail;
		}

		/*
		 *	Set up data on packet
		 */

		ip_copy_metadata(skb2, skb);
		skb_reserve(skb2, ll_rs);
		skb_put(skb2, len + hlen);
		skb_reset_network_header(skb2);
		skb2->transport_header = skb2->network_header + hlen;

		/*
		 *	Charge the memory for the fragment to any owner
		 *	it might possess
		 */

		if (skb->sk)
			skb_set_owner_w(skb2, skb->sk);

		/*
		 *	Copy the packet header into the new buffer.
		 */

		skb_copy_from_linear_data(skb, skb_network_header(skb2), hlen);

		/*
		 *	Copy a block of the IP datagram.
		 */
		if (skb_copy_bits(skb, ptr, skb_transport_header(skb2), len))
			BUG();
		left -= len;

		/*
		 *	Fill in the new header fields.
		 */
		iph = ip_hdr(skb2);
		iph->frag_off = htons((offset >> 3));

		if (IPCB(skb)->flags & IPSKB_FRAG_PMTU)
			iph->frag_off |= htons(IP_DF);

		/* ANK: dirty, but effective trick. Upgrade options only if
		 * the segment to be fragmented was THE FIRST (otherwise,
		 * options are already fixed) and make it ONCE
		 * on the initial skb, so that all the following fragments
		 * will inherit fixed options.
		 */
		if (offset == 0)
			ip_options_fragment(skb);

		/*
		 *	Added AC : If we are fragmenting a fragment that's not the
		 *		   last fragment then keep MF on each bit
		 */
		if (left > 0 || not_last_frag)
			iph->frag_off |= htons(IP_MF);
		ptr += len;
		offset += len;

		/*
		 *	Put this fragment into the sending queue.
		 */
		iph->tot_len = htons(len + hlen);

		ip_send_check(iph);

		err = output(net, sk, skb2);
		if (err)
			goto fail;

		IP_INC_STATS(net, IPSTATS_MIB_FRAGCREATES);
	}
	consume_skb(skb);
	IP_INC_STATS(net, IPSTATS_MIB_FRAGOKS);
	return err;

fail:
	kfree_skb(skb);
	IP_INC_STATS(net, IPSTATS_MIB_FRAGFAILS);
	return err;
}
EXPORT_SYMBOL(ip_do_fragment);

int
ip_generic_getfrag(void *from, char *to, int offset, int len, int odd, struct sk_buff *skb)
{
	struct msghdr *msg = from;

	if (skb->ip_summed == CHECKSUM_PARTIAL) {
		if (!copy_from_iter_full(to, len, &msg->msg_iter))
			return -EFAULT;
	} else {
		__wsum csum = 0;
		if (!csum_and_copy_from_iter_full(to, len, &csum, &msg->msg_iter))
			return -EFAULT;
		skb->csum = csum_block_add(skb->csum, csum, odd);
	}
	return 0;
}
EXPORT_SYMBOL(ip_generic_getfrag);

static inline __wsum
csum_page(struct page *page, int offset, int copy)
{
	char *kaddr;
	__wsum csum;
	kaddr = kmap(page);
	csum = csum_partial(kaddr + offset, copy, 0);
	kunmap(page);
	return csum;
}

static int __ip_append_data(struct sock *sk,
			    struct flowi4 *fl4,
			    struct sk_buff_head *queue,
			    struct inet_cork *cork,
			    struct page_frag *pfrag,
			    int getfrag(void *from, char *to, int offset,
					int len, int odd, struct sk_buff *skb),
			    void *from, int length, int transhdrlen,
			    unsigned int flags)
{
	struct inet_sock *inet = inet_sk(sk);
	struct sk_buff *skb;

	struct ip_options *opt = cork->opt;
	int hh_len;
	int exthdrlen;
	int mtu;
	int copy;
	int err;
	int offset = 0;
	unsigned int maxfraglen, fragheaderlen, maxnonfragsize;
	int csummode = CHECKSUM_NONE;
	struct rtable *rt = (struct rtable *)cork->dst;
	u32 tskey = 0;

	skb = skb_peek_tail(queue);

	exthdrlen = !skb ? rt->dst.header_len : 0;
	mtu = cork->fragsize;
	if (cork->tx_flags & SKBTX_ANY_SW_TSTAMP &&
	    sk->sk_tsflags & SOF_TIMESTAMPING_OPT_ID)
		tskey = sk->sk_tskey++;

	hh_len = LL_RESERVED_SPACE(rt->dst.dev);

	fragheaderlen = sizeof(struct iphdr) + (opt ? opt->optlen : 0);
	maxfraglen = ((mtu - fragheaderlen) & ~7) + fragheaderlen;
	maxnonfragsize = ip_sk_ignore_df(sk) ? 0xFFFF : mtu;

	if (cork->length + length > maxnonfragsize - fragheaderlen) {
		ip_local_error(sk, EMSGSIZE, fl4->daddr, inet->inet_dport,
			       mtu - (opt ? opt->optlen : 0));
		return -EMSGSIZE;
	}

	/*
	 * transhdrlen > 0 means that this is the first fragment and we wish
	 * it won't be fragmented in the future.
	 */
	if (transhdrlen &&
	    length + fragheaderlen <= mtu &&
	    rt->dst.dev->features & (NETIF_F_HW_CSUM | NETIF_F_IP_CSUM) &&
	    !(flags & MSG_MORE) &&
	    !exthdrlen)
		csummode = CHECKSUM_PARTIAL;

	cork->length += length;
<<<<<<< HEAD
	if ((skb && skb_is_gso(skb)) ||
	    (((length + (skb ? skb->len : fragheaderlen)) > mtu) &&
	    (skb_queue_len(queue) <= 1) &&
	    (sk->sk_protocol == IPPROTO_UDP) &&
	    (rt->dst.dev->features & NETIF_F_UFO) && !dst_xfrm(&rt->dst) &&
	    (sk->sk_type == SOCK_DGRAM) && !sk->sk_no_check_tx)) {
		err = ip_ufo_append_data(sk, queue, getfrag, from, length,
					 hh_len, fragheaderlen, transhdrlen,
					 maxfraglen, flags);
		if (err)
			goto error;
		return 0;
	}
=======
>>>>>>> bb176f67

	/* So, what's going on in the loop below?
	 *
	 * We use calculated fragment length to generate chained skb,
	 * each of segments is IP fragment ready for sending to network after
	 * adding appropriate IP header.
	 */

	if (!skb)
		goto alloc_new_skb;

	while (length > 0) {
		/* Check if the remaining data fits into current packet. */
		copy = mtu - skb->len;
		if (copy < length)
			copy = maxfraglen - skb->len;
		if (copy <= 0) {
			char *data;
			unsigned int datalen;
			unsigned int fraglen;
			unsigned int fraggap;
			unsigned int alloclen;
			struct sk_buff *skb_prev;
alloc_new_skb:
			skb_prev = skb;
			if (skb_prev)
				fraggap = skb_prev->len - maxfraglen;
			else
				fraggap = 0;

			/*
			 * If remaining data exceeds the mtu,
			 * we know we need more fragment(s).
			 */
			datalen = length + fraggap;
			if (datalen > mtu - fragheaderlen)
				datalen = maxfraglen - fragheaderlen;
			fraglen = datalen + fragheaderlen;

			if ((flags & MSG_MORE) &&
			    !(rt->dst.dev->features&NETIF_F_SG))
				alloclen = mtu;
			else
				alloclen = fraglen;

			alloclen += exthdrlen;

			/* The last fragment gets additional space at tail.
			 * Note, with MSG_MORE we overallocate on fragments,
			 * because we have no idea what fragment will be
			 * the last.
			 */
			if (datalen == length + fraggap)
				alloclen += rt->dst.trailer_len;

			if (transhdrlen) {
				skb = sock_alloc_send_skb(sk,
						alloclen + hh_len + 15,
						(flags & MSG_DONTWAIT), &err);
			} else {
				skb = NULL;
				if (refcount_read(&sk->sk_wmem_alloc) <=
				    2 * sk->sk_sndbuf)
					skb = sock_wmalloc(sk,
							   alloclen + hh_len + 15, 1,
							   sk->sk_allocation);
				if (unlikely(!skb))
					err = -ENOBUFS;
			}
			if (!skb)
				goto error;

			/*
			 *	Fill in the control structures
			 */
			skb->ip_summed = csummode;
			skb->csum = 0;
			skb_reserve(skb, hh_len);

			/* only the initial fragment is time stamped */
			skb_shinfo(skb)->tx_flags = cork->tx_flags;
			cork->tx_flags = 0;
			skb_shinfo(skb)->tskey = tskey;
			tskey = 0;

			/*
			 *	Find where to start putting bytes.
			 */
			data = skb_put(skb, fraglen + exthdrlen);
			skb_set_network_header(skb, exthdrlen);
			skb->transport_header = (skb->network_header +
						 fragheaderlen);
			data += fragheaderlen + exthdrlen;

			if (fraggap) {
				skb->csum = skb_copy_and_csum_bits(
					skb_prev, maxfraglen,
					data + transhdrlen, fraggap, 0);
				skb_prev->csum = csum_sub(skb_prev->csum,
							  skb->csum);
				data += fraggap;
				pskb_trim_unique(skb_prev, maxfraglen);
			}

			copy = datalen - transhdrlen - fraggap;
			if (copy > 0 && getfrag(from, data + transhdrlen, offset, copy, fraggap, skb) < 0) {
				err = -EFAULT;
				kfree_skb(skb);
				goto error;
			}

			offset += copy;
			length -= datalen - fraggap;
			transhdrlen = 0;
			exthdrlen = 0;
			csummode = CHECKSUM_NONE;

			if ((flags & MSG_CONFIRM) && !skb_prev)
				skb_set_dst_pending_confirm(skb, 1);

			/*
			 * Put the packet on the pending queue.
			 */
			__skb_queue_tail(queue, skb);
			continue;
		}

		if (copy > length)
			copy = length;

		if (!(rt->dst.dev->features&NETIF_F_SG)) {
			unsigned int off;

			off = skb->len;
			if (getfrag(from, skb_put(skb, copy),
					offset, copy, off, skb) < 0) {
				__skb_trim(skb, off);
				err = -EFAULT;
				goto error;
			}
		} else {
			int i = skb_shinfo(skb)->nr_frags;

			err = -ENOMEM;
			if (!sk_page_frag_refill(sk, pfrag))
				goto error;

			if (!skb_can_coalesce(skb, i, pfrag->page,
					      pfrag->offset)) {
				err = -EMSGSIZE;
				if (i == MAX_SKB_FRAGS)
					goto error;

				__skb_fill_page_desc(skb, i, pfrag->page,
						     pfrag->offset, 0);
				skb_shinfo(skb)->nr_frags = ++i;
				get_page(pfrag->page);
			}
			copy = min_t(int, copy, pfrag->size - pfrag->offset);
			if (getfrag(from,
				    page_address(pfrag->page) + pfrag->offset,
				    offset, copy, skb->len, skb) < 0)
				goto error_efault;

			pfrag->offset += copy;
			skb_frag_size_add(&skb_shinfo(skb)->frags[i - 1], copy);
			skb->len += copy;
			skb->data_len += copy;
			skb->truesize += copy;
			refcount_add(copy, &sk->sk_wmem_alloc);
		}
		offset += copy;
		length -= copy;
	}

	return 0;

error_efault:
	err = -EFAULT;
error:
	cork->length -= length;
	IP_INC_STATS(sock_net(sk), IPSTATS_MIB_OUTDISCARDS);
	return err;
}

static int ip_setup_cork(struct sock *sk, struct inet_cork *cork,
			 struct ipcm_cookie *ipc, struct rtable **rtp)
{
	struct ip_options_rcu *opt;
	struct rtable *rt;

	/*
	 * setup for corking.
	 */
	opt = ipc->opt;
	if (opt) {
		if (!cork->opt) {
			cork->opt = kmalloc(sizeof(struct ip_options) + 40,
					    sk->sk_allocation);
			if (unlikely(!cork->opt))
				return -ENOBUFS;
		}
		memcpy(cork->opt, &opt->opt, sizeof(struct ip_options) + opt->opt.optlen);
		cork->flags |= IPCORK_OPT;
		cork->addr = ipc->addr;
	}
	rt = *rtp;
	if (unlikely(!rt))
		return -EFAULT;
	/*
	 * We steal reference to this route, caller should not release it
	 */
	*rtp = NULL;
	cork->fragsize = ip_sk_use_pmtu(sk) ?
			 dst_mtu(&rt->dst) : rt->dst.dev->mtu;
	cork->dst = &rt->dst;
	cork->length = 0;
	cork->ttl = ipc->ttl;
	cork->tos = ipc->tos;
	cork->priority = ipc->priority;
	cork->tx_flags = ipc->tx_flags;

	return 0;
}

/*
 *	ip_append_data() and ip_append_page() can make one large IP datagram
 *	from many pieces of data. Each pieces will be holded on the socket
 *	until ip_push_pending_frames() is called. Each piece can be a page
 *	or non-page data.
 *
 *	Not only UDP, other transport protocols - e.g. raw sockets - can use
 *	this interface potentially.
 *
 *	LATER: length must be adjusted by pad at tail, when it is required.
 */
int ip_append_data(struct sock *sk, struct flowi4 *fl4,
		   int getfrag(void *from, char *to, int offset, int len,
			       int odd, struct sk_buff *skb),
		   void *from, int length, int transhdrlen,
		   struct ipcm_cookie *ipc, struct rtable **rtp,
		   unsigned int flags)
{
	struct inet_sock *inet = inet_sk(sk);
	int err;

	if (flags&MSG_PROBE)
		return 0;

	if (skb_queue_empty(&sk->sk_write_queue)) {
		err = ip_setup_cork(sk, &inet->cork.base, ipc, rtp);
		if (err)
			return err;
	} else {
		transhdrlen = 0;
	}

	return __ip_append_data(sk, fl4, &sk->sk_write_queue, &inet->cork.base,
				sk_page_frag(sk), getfrag,
				from, length, transhdrlen, flags);
}

ssize_t	ip_append_page(struct sock *sk, struct flowi4 *fl4, struct page *page,
		       int offset, size_t size, int flags)
{
	struct inet_sock *inet = inet_sk(sk);
	struct sk_buff *skb;
	struct rtable *rt;
	struct ip_options *opt = NULL;
	struct inet_cork *cork;
	int hh_len;
	int mtu;
	int len;
	int err;
	unsigned int maxfraglen, fragheaderlen, fraggap, maxnonfragsize;

	if (inet->hdrincl)
		return -EPERM;

	if (flags&MSG_PROBE)
		return 0;

	if (skb_queue_empty(&sk->sk_write_queue))
		return -EINVAL;

	cork = &inet->cork.base;
	rt = (struct rtable *)cork->dst;
	if (cork->flags & IPCORK_OPT)
		opt = cork->opt;

	if (!(rt->dst.dev->features&NETIF_F_SG))
		return -EOPNOTSUPP;

	hh_len = LL_RESERVED_SPACE(rt->dst.dev);
	mtu = cork->fragsize;

	fragheaderlen = sizeof(struct iphdr) + (opt ? opt->optlen : 0);
	maxfraglen = ((mtu - fragheaderlen) & ~7) + fragheaderlen;
	maxnonfragsize = ip_sk_ignore_df(sk) ? 0xFFFF : mtu;

	if (cork->length + size > maxnonfragsize - fragheaderlen) {
		ip_local_error(sk, EMSGSIZE, fl4->daddr, inet->inet_dport,
			       mtu - (opt ? opt->optlen : 0));
		return -EMSGSIZE;
	}

	skb = skb_peek_tail(&sk->sk_write_queue);
	if (!skb)
		return -EINVAL;

<<<<<<< HEAD
	if ((size + skb->len > mtu) &&
	    (skb_queue_len(&sk->sk_write_queue) == 1) &&
	    (sk->sk_protocol == IPPROTO_UDP) &&
	    (rt->dst.dev->features & NETIF_F_UFO)) {
		if (skb->ip_summed != CHECKSUM_PARTIAL)
			return -EOPNOTSUPP;

		skb_shinfo(skb)->gso_size = mtu - fragheaderlen;
		skb_shinfo(skb)->gso_type = SKB_GSO_UDP;
	}
=======
>>>>>>> bb176f67
	cork->length += size;

	while (size > 0) {
		/* Check if the remaining data fits into current packet. */
		len = mtu - skb->len;
		if (len < size)
			len = maxfraglen - skb->len;

		if (len <= 0) {
			struct sk_buff *skb_prev;
			int alloclen;

			skb_prev = skb;
			fraggap = skb_prev->len - maxfraglen;

			alloclen = fragheaderlen + hh_len + fraggap + 15;
			skb = sock_wmalloc(sk, alloclen, 1, sk->sk_allocation);
			if (unlikely(!skb)) {
				err = -ENOBUFS;
				goto error;
			}

			/*
			 *	Fill in the control structures
			 */
			skb->ip_summed = CHECKSUM_NONE;
			skb->csum = 0;
			skb_reserve(skb, hh_len);

			/*
			 *	Find where to start putting bytes.
			 */
			skb_put(skb, fragheaderlen + fraggap);
			skb_reset_network_header(skb);
			skb->transport_header = (skb->network_header +
						 fragheaderlen);
			if (fraggap) {
				skb->csum = skb_copy_and_csum_bits(skb_prev,
								   maxfraglen,
						    skb_transport_header(skb),
								   fraggap, 0);
				skb_prev->csum = csum_sub(skb_prev->csum,
							  skb->csum);
				pskb_trim_unique(skb_prev, maxfraglen);
			}

			/*
			 * Put the packet on the pending queue.
			 */
			__skb_queue_tail(&sk->sk_write_queue, skb);
			continue;
		}

		if (len > size)
			len = size;

		if (skb_append_pagefrags(skb, page, offset, len)) {
			err = -EMSGSIZE;
			goto error;
		}

		if (skb->ip_summed == CHECKSUM_NONE) {
			__wsum csum;
			csum = csum_page(page, offset, len);
			skb->csum = csum_block_add(skb->csum, csum, skb->len);
		}

		skb->len += len;
		skb->data_len += len;
		skb->truesize += len;
		refcount_add(len, &sk->sk_wmem_alloc);
		offset += len;
		size -= len;
	}
	return 0;

error:
	cork->length -= size;
	IP_INC_STATS(sock_net(sk), IPSTATS_MIB_OUTDISCARDS);
	return err;
}

static void ip_cork_release(struct inet_cork *cork)
{
	cork->flags &= ~IPCORK_OPT;
	kfree(cork->opt);
	cork->opt = NULL;
	dst_release(cork->dst);
	cork->dst = NULL;
}

/*
 *	Combined all pending IP fragments on the socket as one IP datagram
 *	and push them out.
 */
struct sk_buff *__ip_make_skb(struct sock *sk,
			      struct flowi4 *fl4,
			      struct sk_buff_head *queue,
			      struct inet_cork *cork)
{
	struct sk_buff *skb, *tmp_skb;
	struct sk_buff **tail_skb;
	struct inet_sock *inet = inet_sk(sk);
	struct net *net = sock_net(sk);
	struct ip_options *opt = NULL;
	struct rtable *rt = (struct rtable *)cork->dst;
	struct iphdr *iph;
	__be16 df = 0;
	__u8 ttl;

	skb = __skb_dequeue(queue);
	if (!skb)
		goto out;
	tail_skb = &(skb_shinfo(skb)->frag_list);

	/* move skb->data to ip header from ext header */
	if (skb->data < skb_network_header(skb))
		__skb_pull(skb, skb_network_offset(skb));
	while ((tmp_skb = __skb_dequeue(queue)) != NULL) {
		__skb_pull(tmp_skb, skb_network_header_len(skb));
		*tail_skb = tmp_skb;
		tail_skb = &(tmp_skb->next);
		skb->len += tmp_skb->len;
		skb->data_len += tmp_skb->len;
		skb->truesize += tmp_skb->truesize;
		tmp_skb->destructor = NULL;
		tmp_skb->sk = NULL;
	}

	/* Unless user demanded real pmtu discovery (IP_PMTUDISC_DO), we allow
	 * to fragment the frame generated here. No matter, what transforms
	 * how transforms change size of the packet, it will come out.
	 */
	skb->ignore_df = ip_sk_ignore_df(sk);

	/* DF bit is set when we want to see DF on outgoing frames.
	 * If ignore_df is set too, we still allow to fragment this frame
	 * locally. */
	if (inet->pmtudisc == IP_PMTUDISC_DO ||
	    inet->pmtudisc == IP_PMTUDISC_PROBE ||
	    (skb->len <= dst_mtu(&rt->dst) &&
	     ip_dont_fragment(sk, &rt->dst)))
		df = htons(IP_DF);

	if (cork->flags & IPCORK_OPT)
		opt = cork->opt;

	if (cork->ttl != 0)
		ttl = cork->ttl;
	else if (rt->rt_type == RTN_MULTICAST)
		ttl = inet->mc_ttl;
	else
		ttl = ip_select_ttl(inet, &rt->dst);

	iph = ip_hdr(skb);
	iph->version = 4;
	iph->ihl = 5;
	iph->tos = (cork->tos != -1) ? cork->tos : inet->tos;
	iph->frag_off = df;
	iph->ttl = ttl;
	iph->protocol = sk->sk_protocol;
	ip_copy_addrs(iph, fl4);
	ip_select_ident(net, skb, sk);

	if (opt) {
		iph->ihl += opt->optlen>>2;
		ip_options_build(skb, opt, cork->addr, rt, 0);
	}

	skb->priority = (cork->tos != -1) ? cork->priority: sk->sk_priority;
	skb->mark = sk->sk_mark;
	/*
	 * Steal rt from cork.dst to avoid a pair of atomic_inc/atomic_dec
	 * on dst refcount
	 */
	cork->dst = NULL;
	skb_dst_set(skb, &rt->dst);

	if (iph->protocol == IPPROTO_ICMP)
		icmp_out_count(net, ((struct icmphdr *)
			skb_transport_header(skb))->type);

	ip_cork_release(cork);
out:
	return skb;
}

int ip_send_skb(struct net *net, struct sk_buff *skb)
{
	int err;

	err = ip_local_out(net, skb->sk, skb);
	if (err) {
		if (err > 0)
			err = net_xmit_errno(err);
		if (err)
			IP_INC_STATS(net, IPSTATS_MIB_OUTDISCARDS);
	}

	return err;
}

int ip_push_pending_frames(struct sock *sk, struct flowi4 *fl4)
{
	struct sk_buff *skb;

	skb = ip_finish_skb(sk, fl4);
	if (!skb)
		return 0;

	/* Netfilter gets whole the not fragmented skb. */
	return ip_send_skb(sock_net(sk), skb);
}

/*
 *	Throw away all pending data on the socket.
 */
static void __ip_flush_pending_frames(struct sock *sk,
				      struct sk_buff_head *queue,
				      struct inet_cork *cork)
{
	struct sk_buff *skb;

	while ((skb = __skb_dequeue_tail(queue)) != NULL)
		kfree_skb(skb);

	ip_cork_release(cork);
}

void ip_flush_pending_frames(struct sock *sk)
{
	__ip_flush_pending_frames(sk, &sk->sk_write_queue, &inet_sk(sk)->cork.base);
}

struct sk_buff *ip_make_skb(struct sock *sk,
			    struct flowi4 *fl4,
			    int getfrag(void *from, char *to, int offset,
					int len, int odd, struct sk_buff *skb),
			    void *from, int length, int transhdrlen,
			    struct ipcm_cookie *ipc, struct rtable **rtp,
			    unsigned int flags)
{
	struct inet_cork cork;
	struct sk_buff_head queue;
	int err;

	if (flags & MSG_PROBE)
		return NULL;

	__skb_queue_head_init(&queue);

	cork.flags = 0;
	cork.addr = 0;
	cork.opt = NULL;
	err = ip_setup_cork(sk, &cork, ipc, rtp);
	if (err)
		return ERR_PTR(err);

	err = __ip_append_data(sk, fl4, &queue, &cork,
			       &current->task_frag, getfrag,
			       from, length, transhdrlen, flags);
	if (err) {
		__ip_flush_pending_frames(sk, &queue, &cork);
		return ERR_PTR(err);
	}

	return __ip_make_skb(sk, fl4, &queue, &cork);
}

/*
 *	Fetch data from kernel space and fill in checksum if needed.
 */
static int ip_reply_glue_bits(void *dptr, char *to, int offset,
			      int len, int odd, struct sk_buff *skb)
{
	__wsum csum;

	csum = csum_partial_copy_nocheck(dptr+offset, to, len, 0);
	skb->csum = csum_block_add(skb->csum, csum, odd);
	return 0;
}

/*
 *	Generic function to send a packet as reply to another packet.
 *	Used to send some TCP resets/acks so far.
 */
void ip_send_unicast_reply(struct sock *sk, struct sk_buff *skb,
			   const struct ip_options *sopt,
			   __be32 daddr, __be32 saddr,
			   const struct ip_reply_arg *arg,
			   unsigned int len)
{
	struct ip_options_data replyopts;
	struct ipcm_cookie ipc;
	struct flowi4 fl4;
	struct rtable *rt = skb_rtable(skb);
	struct net *net = sock_net(sk);
	struct sk_buff *nskb;
	int err;
	int oif;

	if (__ip_options_echo(net, &replyopts.opt.opt, skb, sopt))
		return;

	ipc.addr = daddr;
	ipc.opt = NULL;
	ipc.tx_flags = 0;
	ipc.ttl = 0;
	ipc.tos = -1;

	if (replyopts.opt.opt.optlen) {
		ipc.opt = &replyopts.opt;

		if (replyopts.opt.opt.srr)
			daddr = replyopts.opt.opt.faddr;
	}

	oif = arg->bound_dev_if;
	if (!oif && netif_index_is_l3_master(net, skb->skb_iif))
		oif = skb->skb_iif;

	flowi4_init_output(&fl4, oif,
			   IP4_REPLY_MARK(net, skb->mark),
			   RT_TOS(arg->tos),
			   RT_SCOPE_UNIVERSE, ip_hdr(skb)->protocol,
			   ip_reply_arg_flowi_flags(arg),
			   daddr, saddr,
			   tcp_hdr(skb)->source, tcp_hdr(skb)->dest,
			   arg->uid);
	security_skb_classify_flow(skb, flowi4_to_flowi(&fl4));
	rt = ip_route_output_key(net, &fl4);
	if (IS_ERR(rt))
		return;

	inet_sk(sk)->tos = arg->tos;

	sk->sk_priority = skb->priority;
	sk->sk_protocol = ip_hdr(skb)->protocol;
	sk->sk_bound_dev_if = arg->bound_dev_if;
	sk->sk_sndbuf = sysctl_wmem_default;
	sk->sk_mark = fl4.flowi4_mark;
	err = ip_append_data(sk, &fl4, ip_reply_glue_bits, arg->iov->iov_base,
			     len, 0, &ipc, &rt, MSG_DONTWAIT);
	if (unlikely(err)) {
		ip_flush_pending_frames(sk);
		goto out;
	}

	nskb = skb_peek(&sk->sk_write_queue);
	if (nskb) {
		if (arg->csumoffset >= 0)
			*((__sum16 *)skb_transport_header(nskb) +
			  arg->csumoffset) = csum_fold(csum_add(nskb->csum,
								arg->csum));
		nskb->ip_summed = CHECKSUM_NONE;
		ip_push_pending_frames(sk, &fl4);
	}
out:
	ip_rt_put(rt);
}

void __init ip_init(void)
{
	ip_rt_init();
	inet_initpeers();

#if defined(CONFIG_IP_MULTICAST)
	igmp_mc_init();
#endif
}<|MERGE_RESOLUTION|>--- conflicted
+++ resolved
@@ -910,22 +910,6 @@
 		csummode = CHECKSUM_PARTIAL;
 
 	cork->length += length;
-<<<<<<< HEAD
-	if ((skb && skb_is_gso(skb)) ||
-	    (((length + (skb ? skb->len : fragheaderlen)) > mtu) &&
-	    (skb_queue_len(queue) <= 1) &&
-	    (sk->sk_protocol == IPPROTO_UDP) &&
-	    (rt->dst.dev->features & NETIF_F_UFO) && !dst_xfrm(&rt->dst) &&
-	    (sk->sk_type == SOCK_DGRAM) && !sk->sk_no_check_tx)) {
-		err = ip_ufo_append_data(sk, queue, getfrag, from, length,
-					 hh_len, fragheaderlen, transhdrlen,
-					 maxfraglen, flags);
-		if (err)
-			goto error;
-		return 0;
-	}
-=======
->>>>>>> bb176f67
 
 	/* So, what's going on in the loop below?
 	 *
@@ -1236,19 +1220,6 @@
 	if (!skb)
 		return -EINVAL;
 
-<<<<<<< HEAD
-	if ((size + skb->len > mtu) &&
-	    (skb_queue_len(&sk->sk_write_queue) == 1) &&
-	    (sk->sk_protocol == IPPROTO_UDP) &&
-	    (rt->dst.dev->features & NETIF_F_UFO)) {
-		if (skb->ip_summed != CHECKSUM_PARTIAL)
-			return -EOPNOTSUPP;
-
-		skb_shinfo(skb)->gso_size = mtu - fragheaderlen;
-		skb_shinfo(skb)->gso_type = SKB_GSO_UDP;
-	}
-=======
->>>>>>> bb176f67
 	cork->length += size;
 
 	while (size > 0) {
