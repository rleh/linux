--- conflicted
+++ resolved
@@ -2514,14 +2514,6 @@
 
 	rtnl_af_register(&mpls_af_ops);
 
-<<<<<<< HEAD
-	rtnl_register(PF_MPLS, RTM_NEWROUTE, mpls_rtm_newroute, NULL, 0);
-	rtnl_register(PF_MPLS, RTM_DELROUTE, mpls_rtm_delroute, NULL, 0);
-	rtnl_register(PF_MPLS, RTM_GETROUTE, mpls_getroute, mpls_dump_routes,
-		      0);
-	rtnl_register(PF_MPLS, RTM_GETNETCONF, mpls_netconf_get_devconf,
-		      mpls_netconf_dump_devconf, 0);
-=======
 	rtnl_register_module(THIS_MODULE, PF_MPLS, RTM_NEWROUTE,
 			     mpls_rtm_newroute, NULL, 0);
 	rtnl_register_module(THIS_MODULE, PF_MPLS, RTM_DELROUTE,
@@ -2531,7 +2523,6 @@
 	rtnl_register_module(THIS_MODULE, PF_MPLS, RTM_GETNETCONF,
 			     mpls_netconf_get_devconf,
 			     mpls_netconf_dump_devconf, 0);
->>>>>>> 661e50bc
 	err = ipgre_tunnel_encap_add_mpls_ops();
 	if (err)
 		pr_err("Can't add mpls over gre tunnel ops\n");
