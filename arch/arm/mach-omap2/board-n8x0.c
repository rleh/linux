--- conflicted
+++ resolved
@@ -29,12 +29,7 @@
 #include <asm/mach-types.h>
 
 #include "common.h"
-<<<<<<< HEAD
-#include <plat/menelaus.h>
 #include "mmc.h"
-=======
-#include <plat/mmc.h>
->>>>>>> 7bd3b618
 
 #include "mux.h"
 #include "gpmc-onenand.h"
