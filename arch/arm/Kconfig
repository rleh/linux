config ARM
	bool
	default y
	select ARCH_BINFMT_ELF_RANDOMIZE_PIE
	select ARCH_HAS_ATOMIC64_DEC_IF_POSITIVE
	select ARCH_HAVE_CUSTOM_GPIO_H
	select ARCH_HAS_TICK_BROADCAST if GENERIC_CLOCKEVENTS_BROADCAST
	select ARCH_WANT_IPC_PARSE_VERSION
	select BUILDTIME_EXTABLE_SORT if MMU
	select CPU_PM if (SUSPEND || CPU_IDLE)
	select DCACHE_WORD_ACCESS if (CPU_V6 || CPU_V6K || CPU_V7) && !CPU_BIG_ENDIAN && MMU
	select GENERIC_ATOMIC64 if (CPU_V6 || !CPU_32v6K || !AEABI)
	select GENERIC_CLOCKEVENTS_BROADCAST if SMP
	select GENERIC_IRQ_PROBE
	select GENERIC_IRQ_SHOW
	select GENERIC_PCI_IOMAP
	select GENERIC_SMP_IDLE_THREAD
	select GENERIC_STRNCPY_FROM_USER
	select GENERIC_STRNLEN_USER
	select HARDIRQS_SW_RESEND
	select HAVE_AOUT
	select HAVE_ARCH_JUMP_LABEL if !XIP_KERNEL
	select HAVE_ARCH_KGDB
	select HAVE_ARCH_SECCOMP_FILTER
	select HAVE_ARCH_TRACEHOOK
	select HAVE_BPF_JIT
	select HAVE_C_RECORDMCOUNT
	select HAVE_DEBUG_KMEMLEAK
	select HAVE_DMA_API_DEBUG
	select HAVE_DMA_ATTRS
	select HAVE_DMA_CONTIGUOUS if MMU
	select HAVE_DYNAMIC_FTRACE if (!XIP_KERNEL)
	select HAVE_FTRACE_MCOUNT_RECORD if (!XIP_KERNEL)
	select HAVE_FUNCTION_GRAPH_TRACER if (!THUMB2_KERNEL)
	select HAVE_FUNCTION_TRACER if (!XIP_KERNEL)
	select HAVE_GENERIC_DMA_COHERENT
	select HAVE_GENERIC_HARDIRQS
	select HAVE_HW_BREAKPOINT if (PERF_EVENTS && (CPU_V6 || CPU_V6K || CPU_V7))
	select HAVE_IDE if PCI || ISA || PCMCIA
	select HAVE_KERNEL_GZIP
	select HAVE_KERNEL_LZMA
	select HAVE_KERNEL_LZO
	select HAVE_KERNEL_XZ
	select HAVE_KPROBES if !XIP_KERNEL
	select HAVE_KRETPROBES if (HAVE_KPROBES)
	select HAVE_MEMBLOCK
	select HAVE_OPROFILE if (HAVE_PERF_EVENTS)
	select HAVE_PERF_EVENTS
	select HAVE_REGS_AND_STACK_ACCESS_API
	select HAVE_SYSCALL_TRACEPOINTS
	select HAVE_UID16
	select KTIME_SCALAR
	select PERF_USE_VMALLOC
	select RTC_LIB
	select SYS_SUPPORTS_APM_EMULATION
	select HAVE_MOD_ARCH_SPECIFIC if ARM_UNWIND
	select MODULES_USE_ELF_REL
	select CLONE_BACKWARDS
	select OLD_SIGSUSPEND3
	select OLD_SIGACTION
	help
	  The ARM series is a line of low-power-consumption RISC chip designs
	  licensed by ARM Ltd and targeted at embedded applications and
	  handhelds such as the Compaq IPAQ.  ARM-based PCs are no longer
	  manufactured, but legacy ARM-based PC hardware remains popular in
	  Europe.  There is an ARM Linux project with a web page at
	  <http://www.arm.linux.org.uk/>.

config ARM_HAS_SG_CHAIN
	bool

config NEED_SG_DMA_LENGTH
	bool

config ARM_DMA_USE_IOMMU
	bool
	select ARM_HAS_SG_CHAIN
	select NEED_SG_DMA_LENGTH

if ARM_DMA_USE_IOMMU

config ARM_DMA_IOMMU_ALIGNMENT
	int "Maximum PAGE_SIZE order of alignment for DMA IOMMU buffers"
	range 4 9
	default 8
	help
	  DMA mapping framework by default aligns all buffers to the smallest
	  PAGE_SIZE order which is greater than or equal to the requested buffer
	  size. This works well for buffers up to a few hundreds kilobytes, but
	  for larger buffers it just a waste of address space. Drivers which has
	  relatively small addressing window (like 64Mib) might run out of
	  virtual space with just a few allocations.

	  With this parameter you can specify the maximum PAGE_SIZE order for
	  DMA IOMMU buffers. Larger buffers will be aligned only to this
	  specified order. The order is expressed as a power of two multiplied
	  by the PAGE_SIZE.

endif

config HAVE_PWM
	bool

config MIGHT_HAVE_PCI
	bool

config SYS_SUPPORTS_APM_EMULATION
	bool

config GENERIC_GPIO
	bool

config HAVE_TCM
	bool
	select GENERIC_ALLOCATOR

config HAVE_PROC_CPU
	bool

config NO_IOPORT
	bool

config EISA
	bool
	---help---
	  The Extended Industry Standard Architecture (EISA) bus was
	  developed as an open alternative to the IBM MicroChannel bus.

	  The EISA bus provided some of the features of the IBM MicroChannel
	  bus while maintaining backward compatibility with cards made for
	  the older ISA bus.  The EISA bus saw limited use between 1988 and
	  1995 when it was made obsolete by the PCI bus.

	  Say Y here if you are building a kernel for an EISA-based machine.

	  Otherwise, say N.

config SBUS
	bool

config STACKTRACE_SUPPORT
	bool
	default y

config HAVE_LATENCYTOP_SUPPORT
	bool
	depends on !SMP
	default y

config LOCKDEP_SUPPORT
	bool
	default y

config TRACE_IRQFLAGS_SUPPORT
	bool
	default y

config RWSEM_GENERIC_SPINLOCK
	bool
	default y

config RWSEM_XCHGADD_ALGORITHM
	bool

config ARCH_HAS_ILOG2_U32
	bool

config ARCH_HAS_ILOG2_U64
	bool

config ARCH_HAS_CPUFREQ
	bool
	help
	  Internal node to signify that the ARCH has CPUFREQ support
	  and that the relevant menu configurations are displayed for
	  it.

config GENERIC_HWEIGHT
	bool
	default y

config GENERIC_CALIBRATE_DELAY
	bool
	default y

config ARCH_MAY_HAVE_PC_FDC
	bool

config ZONE_DMA
	bool

config NEED_DMA_MAP_STATE
       def_bool y

config ARCH_HAS_DMA_SET_COHERENT_MASK
	bool

config GENERIC_ISA_DMA
	bool

config FIQ
	bool

config NEED_RET_TO_USER
	bool

config ARCH_MTD_XIP
	bool

config VECTORS_BASE
	hex
	default 0xffff0000 if MMU || CPU_HIGH_VECTOR
	default DRAM_BASE if REMAP_VECTORS_TO_RAM
	default 0x00000000
	help
	  The base address of exception vectors.

config ARM_PATCH_PHYS_VIRT
	bool "Patch physical to virtual translations at runtime" if EMBEDDED
	default y
	depends on !XIP_KERNEL && MMU
	depends on !ARCH_REALVIEW || !SPARSEMEM
	help
	  Patch phys-to-virt and virt-to-phys translation functions at
	  boot and module load time according to the position of the
	  kernel in system memory.

	  This can only be used with non-XIP MMU kernels where the base
	  of physical memory is at a 16MB boundary.

	  Only disable this option if you know that you do not require
	  this feature (eg, building a kernel for a single machine) and
	  you need to shrink the kernel to the minimal size.

config NEED_MACH_GPIO_H
	bool
	help
	  Select this when mach/gpio.h is required to provide special
	  definitions for this platform. The need for mach/gpio.h should
	  be avoided when possible.

config NEED_MACH_IO_H
	bool
	help
	  Select this when mach/io.h is required to provide special
	  definitions for this platform.  The need for mach/io.h should
	  be avoided when possible.

config NEED_MACH_MEMORY_H
	bool
	help
	  Select this when mach/memory.h is required to provide special
	  definitions for this platform.  The need for mach/memory.h should
	  be avoided when possible.

config PHYS_OFFSET
	hex "Physical address of main memory" if MMU
	depends on !ARM_PATCH_PHYS_VIRT && !NEED_MACH_MEMORY_H
	default DRAM_BASE if !MMU
	help
	  Please provide the physical address corresponding to the
	  location of main memory in your system.

config GENERIC_BUG
	def_bool y
	depends on BUG

source "init/Kconfig"

source "kernel/Kconfig.freezer"

menu "System Type"

config MMU
	bool "MMU-based Paged Memory Management Support"
	default y
	help
	  Select if you want MMU-based virtualised addressing space
	  support by paged memory management. If unsure, say 'Y'.

#
# The "ARM system type" choice list is ordered alphabetically by option
# text.  Please add new entries in the option alphabetic order.
#
choice
	prompt "ARM system type"
	default ARCH_VERSATILE if !MMU
	default ARCH_MULTIPLATFORM if MMU

config ARCH_MULTIPLATFORM
	bool "Allow multiple platforms to be selected"
	depends on MMU
	select ARM_PATCH_PHYS_VIRT
	select AUTO_ZRELADDR
	select COMMON_CLK
	select MULTI_IRQ_HANDLER
	select SPARSE_IRQ
	select USE_OF

config ARCH_INTEGRATOR
	bool "ARM Ltd. Integrator family"
	select ARCH_HAS_CPUFREQ
	select ARM_AMBA
	select COMMON_CLK
	select COMMON_CLK_VERSATILE
	select GENERIC_CLOCKEVENTS
	select HAVE_TCM
	select ICST
	select MULTI_IRQ_HANDLER
	select NEED_MACH_MEMORY_H
	select PLAT_VERSATILE
	select SPARSE_IRQ
	select VERSATILE_FPGA_IRQ
	help
	  Support for ARM's Integrator platform.

config ARCH_REALVIEW
	bool "ARM Ltd. RealView family"
	select ARCH_WANT_OPTIONAL_GPIOLIB
	select ARM_AMBA
	select ARM_TIMER_SP804
	select COMMON_CLK
	select COMMON_CLK_VERSATILE
	select GENERIC_CLOCKEVENTS
	select GPIO_PL061 if GPIOLIB
	select ICST
	select NEED_MACH_MEMORY_H
	select PLAT_VERSATILE
	select PLAT_VERSATILE_CLCD
	help
	  This enables support for ARM Ltd RealView boards.

config ARCH_VERSATILE
	bool "ARM Ltd. Versatile family"
	select ARCH_WANT_OPTIONAL_GPIOLIB
	select ARM_AMBA
	select ARM_TIMER_SP804
	select ARM_VIC
	select CLKDEV_LOOKUP
	select GENERIC_CLOCKEVENTS
	select HAVE_MACH_CLKDEV
	select ICST
	select PLAT_VERSATILE
	select PLAT_VERSATILE_CLCD
	select PLAT_VERSATILE_CLOCK
	select VERSATILE_FPGA_IRQ
	help
	  This enables support for ARM Ltd Versatile board.

config ARCH_AT91
	bool "Atmel AT91"
	select ARCH_REQUIRE_GPIOLIB
	select CLKDEV_LOOKUP
	select HAVE_CLK
	select IRQ_DOMAIN
	select NEED_MACH_GPIO_H
	select NEED_MACH_IO_H if PCCARD
	select PINCTRL
	select PINCTRL_AT91 if USE_OF
	help
	  This enables support for systems based on Atmel
	  AT91RM9200 and AT91SAM9* processors.

config ARCH_BCM2835
	bool "Broadcom BCM2835 family"
	select ARCH_REQUIRE_GPIOLIB
	select ARM_AMBA
	select ARM_ERRATA_411920
	select ARM_TIMER_SP804
	select CLKDEV_LOOKUP
	select CLKSRC_OF
	select COMMON_CLK
	select CPU_V6
	select GENERIC_CLOCKEVENTS
	select MULTI_IRQ_HANDLER
	select PINCTRL
	select PINCTRL_BCM2835
	select SPARSE_IRQ
	select USE_OF
	help
	  This enables support for the Broadcom BCM2835 SoC. This SoC is
	  use in the Raspberry Pi, and Roku 2 devices.

config ARCH_CNS3XXX
	bool "Cavium Networks CNS3XXX family"
	select ARM_GIC
	select CPU_V6K
	select GENERIC_CLOCKEVENTS
	select MIGHT_HAVE_CACHE_L2X0
	select MIGHT_HAVE_PCI
	select PCI_DOMAINS if PCI
	help
	  Support for Cavium Networks CNS3XXX platform.

config ARCH_CLPS711X
	bool "Cirrus Logic CLPS711x/EP721x/EP731x-based"
	select ARCH_REQUIRE_GPIOLIB
	select AUTO_ZRELADDR
	select CLKDEV_LOOKUP
	select COMMON_CLK
	select CPU_ARM720T
	select GENERIC_CLOCKEVENTS
	select MULTI_IRQ_HANDLER
	select NEED_MACH_MEMORY_H
	select SPARSE_IRQ
	help
	  Support for Cirrus Logic 711x/721x/731x based boards.

config ARCH_GEMINI
	bool "Cortina Systems Gemini"
	select ARCH_REQUIRE_GPIOLIB
	select ARCH_USES_GETTIMEOFFSET
	select CPU_FA526
	help
	  Support for the Cortina Systems Gemini family SoCs

config ARCH_SIRF
	bool "CSR SiRF"
	select ARCH_REQUIRE_GPIOLIB
	select AUTO_ZRELADDR
	select COMMON_CLK
	select GENERIC_CLOCKEVENTS
	select GENERIC_IRQ_CHIP
	select MIGHT_HAVE_CACHE_L2X0
	select NO_IOPORT
	select PINCTRL
	select PINCTRL_SIRF
	select USE_OF
	help
	  Support for CSR SiRFprimaII/Marco/Polo platforms

config ARCH_EBSA110
	bool "EBSA-110"
	select ARCH_USES_GETTIMEOFFSET
	select CPU_SA110
	select ISA
	select NEED_MACH_IO_H
	select NEED_MACH_MEMORY_H
	select NO_IOPORT
	help
	  This is an evaluation board for the StrongARM processor available
	  from Digital. It has limited hardware on-board, including an
	  Ethernet interface, two PCMCIA sockets, two serial ports and a
	  parallel port.

config ARCH_EP93XX
	bool "EP93xx-based"
	select ARCH_HAS_HOLES_MEMORYMODEL
	select ARCH_REQUIRE_GPIOLIB
	select ARCH_USES_GETTIMEOFFSET
	select ARM_AMBA
	select ARM_VIC
	select CLKDEV_LOOKUP
	select CPU_ARM920T
	select NEED_MACH_MEMORY_H
	help
	  This enables support for the Cirrus EP93xx series of CPUs.

config ARCH_FOOTBRIDGE
	bool "FootBridge"
	select CPU_SA110
	select FOOTBRIDGE
	select GENERIC_CLOCKEVENTS
	select HAVE_IDE
	select NEED_MACH_IO_H if !MMU
	select NEED_MACH_MEMORY_H
	help
	  Support for systems based on the DC21285 companion chip
	  ("FootBridge"), such as the Simtec CATS and the Rebel NetWinder.

config ARCH_MXS
	bool "Freescale MXS-based"
	select ARCH_REQUIRE_GPIOLIB
	select CLKDEV_LOOKUP
	select CLKSRC_MMIO
	select COMMON_CLK
	select GENERIC_CLOCKEVENTS
	select HAVE_CLK_PREPARE
	select MULTI_IRQ_HANDLER
	select PINCTRL
	select SPARSE_IRQ
	select USE_OF
	help
	  Support for Freescale MXS-based family of processors

config ARCH_NETX
	bool "Hilscher NetX based"
	select ARM_VIC
	select CLKSRC_MMIO
	select CPU_ARM926T
	select GENERIC_CLOCKEVENTS
	help
	  This enables support for systems based on the Hilscher NetX Soc

config ARCH_H720X
	bool "Hynix HMS720x-based"
	select ARCH_USES_GETTIMEOFFSET
	select CPU_ARM720T
	select ISA_DMA_API
	help
	  This enables support for systems based on the Hynix HMS720x

config ARCH_IOP13XX
	bool "IOP13xx-based"
	depends on MMU
	select ARCH_SUPPORTS_MSI
	select CPU_XSC3
	select NEED_MACH_MEMORY_H
	select NEED_RET_TO_USER
	select PCI
	select PLAT_IOP
	select VMSPLIT_1G
	help
	  Support for Intel's IOP13XX (XScale) family of processors.

config ARCH_IOP32X
	bool "IOP32x-based"
	depends on MMU
	select ARCH_REQUIRE_GPIOLIB
	select CPU_XSCALE
	select NEED_MACH_GPIO_H
	select NEED_RET_TO_USER
	select PCI
	select PLAT_IOP
	help
	  Support for Intel's 80219 and IOP32X (XScale) family of
	  processors.

config ARCH_IOP33X
	bool "IOP33x-based"
	depends on MMU
	select ARCH_REQUIRE_GPIOLIB
	select CPU_XSCALE
	select NEED_MACH_GPIO_H
	select NEED_RET_TO_USER
	select PCI
	select PLAT_IOP
	help
	  Support for Intel's IOP33X (XScale) family of processors.

config ARCH_IXP4XX
	bool "IXP4xx-based"
	depends on MMU
	select ARCH_HAS_DMA_SET_COHERENT_MASK
	select ARCH_REQUIRE_GPIOLIB
	select CLKSRC_MMIO
	select CPU_XSCALE
	select DMABOUNCE if PCI
	select GENERIC_CLOCKEVENTS
	select MIGHT_HAVE_PCI
	select NEED_MACH_IO_H
	help
	  Support for Intel's IXP4XX (XScale) family of processors.

config ARCH_DOVE
	bool "Marvell Dove"
	select ARCH_REQUIRE_GPIOLIB
	select CPU_V7
	select GENERIC_CLOCKEVENTS
	select MIGHT_HAVE_PCI
	select PINCTRL
	select PINCTRL_DOVE
	select PLAT_ORION_LEGACY
	select USB_ARCH_HAS_EHCI
	help
	  Support for the Marvell Dove SoC 88AP510

config ARCH_KIRKWOOD
	bool "Marvell Kirkwood"
	select ARCH_REQUIRE_GPIOLIB
	select CPU_FEROCEON
	select GENERIC_CLOCKEVENTS
	select PCI
	select PCI_QUIRKS
	select PINCTRL
	select PINCTRL_KIRKWOOD
	select PLAT_ORION_LEGACY
	help
	  Support for the following Marvell Kirkwood series SoCs:
	  88F6180, 88F6192 and 88F6281.

config ARCH_MV78XX0
	bool "Marvell MV78xx0"
	select ARCH_REQUIRE_GPIOLIB
	select CPU_FEROCEON
	select GENERIC_CLOCKEVENTS
	select PCI
	select PLAT_ORION_LEGACY
	help
	  Support for the following Marvell MV78xx0 series SoCs:
	  MV781x0, MV782x0.

config ARCH_ORION5X
	bool "Marvell Orion"
	depends on MMU
	select ARCH_REQUIRE_GPIOLIB
	select CPU_FEROCEON
	select GENERIC_CLOCKEVENTS
	select PCI
	select PLAT_ORION_LEGACY
	help
	  Support for the following Marvell Orion 5x series SoCs:
	  Orion-1 (5181), Orion-VoIP (5181L), Orion-NAS (5182),
	  Orion-2 (5281), Orion-1-90 (6183).

config ARCH_MMP
	bool "Marvell PXA168/910/MMP2"
	depends on MMU
	select ARCH_REQUIRE_GPIOLIB
	select CLKDEV_LOOKUP
	select GENERIC_ALLOCATOR
	select GENERIC_CLOCKEVENTS
	select GPIO_PXA
	select IRQ_DOMAIN
	select NEED_MACH_GPIO_H
	select PINCTRL
	select PLAT_PXA
	select SPARSE_IRQ
	help
	  Support for Marvell's PXA168/PXA910(MMP) and MMP2 processor line.

config ARCH_KS8695
	bool "Micrel/Kendin KS8695"
	select ARCH_REQUIRE_GPIOLIB
	select CLKSRC_MMIO
	select CPU_ARM922T
	select GENERIC_CLOCKEVENTS
	select NEED_MACH_MEMORY_H
	help
	  Support for Micrel/Kendin KS8695 "Centaur" (ARM922T) based
	  System-on-Chip devices.

config ARCH_W90X900
	bool "Nuvoton W90X900 CPU"
	select ARCH_REQUIRE_GPIOLIB
	select CLKDEV_LOOKUP
	select CLKSRC_MMIO
	select CPU_ARM926T
	select GENERIC_CLOCKEVENTS
	help
	  Support for Nuvoton (Winbond logic dept.) ARM9 processor,
	  At present, the w90x900 has been renamed nuc900, regarding
	  the ARM series product line, you can login the following
	  link address to know more.

	  <http://www.nuvoton.com/hq/enu/ProductAndSales/ProductLines/
		ConsumerElectronicsIC/ARMMicrocontroller/ARMMicrocontroller>

config ARCH_LPC32XX
	bool "NXP LPC32XX"
	select ARCH_REQUIRE_GPIOLIB
	select ARM_AMBA
	select CLKDEV_LOOKUP
	select CLKSRC_MMIO
	select CPU_ARM926T
	select GENERIC_CLOCKEVENTS
	select HAVE_IDE
	select HAVE_PWM
	select USB_ARCH_HAS_OHCI
	select USE_OF
	help
	  Support for the NXP LPC32XX family of processors

config ARCH_TEGRA
	bool "NVIDIA Tegra"
	select ARCH_HAS_CPUFREQ
	select ARCH_REQUIRE_GPIOLIB
	select CLKDEV_LOOKUP
	select CLKSRC_MMIO
	select CLKSRC_OF
	select COMMON_CLK
	select GENERIC_CLOCKEVENTS
	select HAVE_CLK
	select HAVE_SMP
	select MIGHT_HAVE_CACHE_L2X0
	select SOC_BUS
	select SPARSE_IRQ
	select USE_OF
	help
	  This enables support for NVIDIA Tegra based systems (Tegra APX,
	  Tegra 6xx and Tegra 2 series).

config ARCH_PXA
	bool "PXA2xx/PXA3xx-based"
	depends on MMU
	select ARCH_HAS_CPUFREQ
	select ARCH_MTD_XIP
	select ARCH_REQUIRE_GPIOLIB
	select ARM_CPU_SUSPEND if PM
	select AUTO_ZRELADDR
	select CLKDEV_LOOKUP
	select CLKSRC_MMIO
	select GENERIC_CLOCKEVENTS
	select GPIO_PXA
	select HAVE_IDE
	select MULTI_IRQ_HANDLER
	select NEED_MACH_GPIO_H
	select PLAT_PXA
	select SPARSE_IRQ
	help
	  Support for Intel/Marvell's PXA2xx/PXA3xx processor line.

config ARCH_MSM
	bool "Qualcomm MSM"
	select ARCH_REQUIRE_GPIOLIB
	select CLKDEV_LOOKUP
	select GENERIC_CLOCKEVENTS
	select HAVE_CLK
	help
	  Support for Qualcomm MSM/QSD based systems.  This runs on the
	  apps processor of the MSM/QSD and depends on a shared memory
	  interface to the modem processor which runs the baseband
	  stack and controls some vital subsystems
	  (clock and power control, etc).

config ARCH_SHMOBILE
	bool "Renesas SH-Mobile / R-Mobile"
	select CLKDEV_LOOKUP
	select GENERIC_CLOCKEVENTS
	select HAVE_CLK
	select HAVE_MACH_CLKDEV
	select HAVE_SMP
	select MIGHT_HAVE_CACHE_L2X0
	select MULTI_IRQ_HANDLER
	select NEED_MACH_MEMORY_H
	select NO_IOPORT
	select PINCTRL
	select PM_GENERIC_DOMAINS if PM
	select SPARSE_IRQ
	help
	  Support for Renesas's SH-Mobile and R-Mobile ARM platforms.

config ARCH_RPC
	bool "RiscPC"
	select ARCH_ACORN
	select ARCH_MAY_HAVE_PC_FDC
	select ARCH_SPARSEMEM_ENABLE
	select ARCH_USES_GETTIMEOFFSET
	select FIQ
	select HAVE_IDE
	select HAVE_PATA_PLATFORM
	select ISA_DMA_API
	select NEED_MACH_IO_H
	select NEED_MACH_MEMORY_H
	select NO_IOPORT
	select VIRT_TO_BUS
	help
	  On the Acorn Risc-PC, Linux can support the internal IDE disk and
	  CD-ROM interface, serial and parallel port, and the floppy drive.

config ARCH_SA1100
	bool "SA1100-based"
	select ARCH_HAS_CPUFREQ
	select ARCH_MTD_XIP
	select ARCH_REQUIRE_GPIOLIB
	select ARCH_SPARSEMEM_ENABLE
	select CLKDEV_LOOKUP
	select CLKSRC_MMIO
	select CPU_FREQ
	select CPU_SA1100
	select GENERIC_CLOCKEVENTS
	select HAVE_IDE
	select ISA
	select NEED_MACH_GPIO_H
	select NEED_MACH_MEMORY_H
	select SPARSE_IRQ
	help
	  Support for StrongARM 11x0 based boards.

config ARCH_S3C24XX
	bool "Samsung S3C24XX SoCs"
	select ARCH_HAS_CPUFREQ
	select ARCH_REQUIRE_GPIOLIB
	select CLKDEV_LOOKUP
	select CLKSRC_MMIO
	select GENERIC_CLOCKEVENTS
	select HAVE_CLK
	select HAVE_S3C2410_I2C if I2C
	select HAVE_S3C2410_WATCHDOG if WATCHDOG
	select HAVE_S3C_RTC if RTC_CLASS
	select MULTI_IRQ_HANDLER
	select NEED_MACH_GPIO_H
	select NEED_MACH_IO_H
	help
	  Samsung S3C2410, S3C2412, S3C2413, S3C2416, S3C2440, S3C2442, S3C2443
	  and S3C2450 SoCs based systems, such as the Simtec Electronics BAST
	  (<http://www.simtec.co.uk/products/EB110ITX/>), the IPAQ 1940 or the
	  Samsung SMDK2410 development board (and derivatives).

config ARCH_S3C64XX
	bool "Samsung S3C64XX"
	select ARCH_HAS_CPUFREQ
	select ARCH_REQUIRE_GPIOLIB
	select ARM_VIC
	select CLKDEV_LOOKUP
	select CLKSRC_MMIO
	select CPU_V6
	select GENERIC_CLOCKEVENTS
	select HAVE_CLK
	select HAVE_S3C2410_I2C if I2C
	select HAVE_S3C2410_WATCHDOG if WATCHDOG
	select HAVE_TCM
	select NEED_MACH_GPIO_H
	select NO_IOPORT
	select PLAT_SAMSUNG
	select S3C_DEV_NAND
	select S3C_GPIO_TRACK
	select SAMSUNG_CLKSRC
	select SAMSUNG_GPIOLIB_4BIT
	select SAMSUNG_IRQ_VIC_TIMER
	select USB_ARCH_HAS_OHCI
	help
	  Samsung S3C64XX series based systems

config ARCH_S5P64X0
	bool "Samsung S5P6440 S5P6450"
	select CLKDEV_LOOKUP
	select CLKSRC_MMIO
	select CPU_V6
	select GENERIC_CLOCKEVENTS
	select HAVE_CLK
	select HAVE_S3C2410_I2C if I2C
	select HAVE_S3C2410_WATCHDOG if WATCHDOG
	select HAVE_S3C_RTC if RTC_CLASS
	select NEED_MACH_GPIO_H
	help
	  Samsung S5P64X0 CPU based systems, such as the Samsung SMDK6440,
	  SMDK6450.

config ARCH_S5PC100
	bool "Samsung S5PC100"
	select ARCH_REQUIRE_GPIOLIB
	select CLKDEV_LOOKUP
	select CLKSRC_MMIO
	select CPU_V7
	select GENERIC_CLOCKEVENTS
	select HAVE_CLK
	select HAVE_S3C2410_I2C if I2C
	select HAVE_S3C2410_WATCHDOG if WATCHDOG
	select HAVE_S3C_RTC if RTC_CLASS
	select NEED_MACH_GPIO_H
	help
	  Samsung S5PC100 series based systems

config ARCH_S5PV210
	bool "Samsung S5PV210/S5PC110"
	select ARCH_HAS_CPUFREQ
	select ARCH_HAS_HOLES_MEMORYMODEL
	select ARCH_SPARSEMEM_ENABLE
	select CLKDEV_LOOKUP
	select CLKSRC_MMIO
	select CPU_V7
	select GENERIC_CLOCKEVENTS
	select HAVE_CLK
	select HAVE_S3C2410_I2C if I2C
	select HAVE_S3C2410_WATCHDOG if WATCHDOG
	select HAVE_S3C_RTC if RTC_CLASS
	select NEED_MACH_GPIO_H
	select NEED_MACH_MEMORY_H
	help
	  Samsung S5PV210/S5PC110 series based systems

config ARCH_EXYNOS_SINGLE
	bool "Samsung EXYNOS"
	select ARCH_HAS_HOLES_MEMORYMODEL
	select ARCH_SPARSEMEM_ENABLE
<<<<<<< HEAD
	select CLKDEV_LOOKUP
	select COMMON_CLK
	select CPU_V7
	select GENERIC_CLOCKEVENTS
	select HAVE_CLK
	select HAVE_S3C2410_I2C if I2C
=======
>>>>>>> bd51de53
	select HAVE_S3C2410_WATCHDOG if WATCHDOG
	select NEED_MACH_GPIO_H
	select NEED_MACH_MEMORY_H
	help
	  Support for SAMSUNG's EXYNOS SoCs (EXYNOS4/5)

config ARCH_SHARK
	bool "Shark"
	select ARCH_USES_GETTIMEOFFSET
	select CPU_SA110
	select ISA
	select ISA_DMA
	select NEED_MACH_MEMORY_H
	select PCI
	select VIRT_TO_BUS
	select ZONE_DMA
	help
	  Support for the StrongARM based Digital DNARD machine, also known
	  as "Shark" (<http://www.shark-linux.de/shark.html>).

config ARCH_U300
	bool "ST-Ericsson U300 Series"
	depends on MMU
	select ARCH_REQUIRE_GPIOLIB
	select ARM_AMBA
	select ARM_PATCH_PHYS_VIRT
	select ARM_VIC
	select CLKDEV_LOOKUP
	select CLKSRC_MMIO
	select COMMON_CLK
	select CPU_ARM926T
	select GENERIC_CLOCKEVENTS
	select HAVE_TCM
	select SPARSE_IRQ
	help
	  Support for ST-Ericsson U300 series mobile platforms.

config ARCH_U8500
	bool "ST-Ericsson U8500 Series"
	depends on MMU
	select ARCH_HAS_CPUFREQ
	select ARCH_REQUIRE_GPIOLIB
	select ARM_AMBA
	select CLKDEV_LOOKUP
	select CPU_V7
	select GENERIC_CLOCKEVENTS
	select HAVE_SMP
	select MIGHT_HAVE_CACHE_L2X0
	select SPARSE_IRQ
	help
	  Support for ST-Ericsson's Ux500 architecture

config ARCH_NOMADIK
	bool "STMicroelectronics Nomadik"
	select ARCH_REQUIRE_GPIOLIB
	select ARM_AMBA
	select ARM_VIC
	select CLKSRC_NOMADIK_MTU
	select COMMON_CLK
	select CPU_ARM926T
	select GENERIC_CLOCKEVENTS
	select MIGHT_HAVE_CACHE_L2X0
	select USE_OF
	select PINCTRL
	select PINCTRL_STN8815
	select SPARSE_IRQ
	help
	  Support for the Nomadik platform by ST-Ericsson

config PLAT_SPEAR
	bool "ST SPEAr"
	select ARCH_HAS_CPUFREQ
	select ARCH_REQUIRE_GPIOLIB
	select ARM_AMBA
	select CLKDEV_LOOKUP
	select CLKSRC_MMIO
	select COMMON_CLK
	select GENERIC_CLOCKEVENTS
	select HAVE_CLK
	help
	  Support for ST's SPEAr platform (SPEAr3xx, SPEAr6xx and SPEAr13xx).

config ARCH_DAVINCI
	bool "TI DaVinci"
	select ARCH_HAS_HOLES_MEMORYMODEL
	select ARCH_REQUIRE_GPIOLIB
	select CLKDEV_LOOKUP
	select GENERIC_ALLOCATOR
	select GENERIC_CLOCKEVENTS
	select GENERIC_IRQ_CHIP
	select HAVE_IDE
	select NEED_MACH_GPIO_H
	select USE_OF
	select ZONE_DMA
	help
	  Support for TI's DaVinci platform.

config ARCH_OMAP1
	bool "TI OMAP1"
	depends on MMU
	select ARCH_HAS_CPUFREQ
	select ARCH_HAS_HOLES_MEMORYMODEL
	select ARCH_OMAP
	select ARCH_REQUIRE_GPIOLIB
	select CLKDEV_LOOKUP
	select CLKSRC_MMIO
	select GENERIC_CLOCKEVENTS
	select GENERIC_IRQ_CHIP
	select HAVE_CLK
	select HAVE_IDE
	select IRQ_DOMAIN
	select NEED_MACH_IO_H if PCCARD
	select NEED_MACH_MEMORY_H
	help
	  Support for older TI OMAP1 (omap7xx, omap15xx or omap16xx)

endchoice

menu "Multiple platform selection"
	depends on ARCH_MULTIPLATFORM

comment "CPU Core family selection"

config ARCH_MULTI_V4
	bool "ARMv4 based platforms (FA526, StrongARM)"
	depends on !ARCH_MULTI_V6_V7
	select ARCH_MULTI_V4_V5

config ARCH_MULTI_V4T
	bool "ARMv4T based platforms (ARM720T, ARM920T, ...)"
	depends on !ARCH_MULTI_V6_V7
	select ARCH_MULTI_V4_V5

config ARCH_MULTI_V5
	bool "ARMv5 based platforms (ARM926T, XSCALE, PJ1, ...)"
	depends on !ARCH_MULTI_V6_V7
	select ARCH_MULTI_V4_V5

config ARCH_MULTI_V4_V5
	bool

config ARCH_MULTI_V6
	bool "ARMv6 based platforms (ARM11)"
	select ARCH_MULTI_V6_V7
	select CPU_V6

config ARCH_MULTI_V7
	bool "ARMv7 based platforms (Cortex-A, PJ4, Scorpion, Krait)"
	default y
	select ARCH_MULTI_V6_V7
	select ARCH_VEXPRESS
	select CPU_V7

config ARCH_MULTI_V6_V7
	bool

config ARCH_MULTI_CPU_AUTO
	def_bool !(ARCH_MULTI_V4 || ARCH_MULTI_V4T || ARCH_MULTI_V6_V7)
	select ARCH_MULTI_V5

endmenu

#
# This is sorted alphabetically by mach-* pathname.  However, plat-*
# Kconfigs may be included either alphabetically (according to the
# plat- suffix) or along side the corresponding mach-* source.
#
source "arch/arm/mach-mvebu/Kconfig"

source "arch/arm/mach-at91/Kconfig"

source "arch/arm/mach-bcm/Kconfig"

source "arch/arm/mach-clps711x/Kconfig"

source "arch/arm/mach-cns3xxx/Kconfig"

source "arch/arm/mach-davinci/Kconfig"

source "arch/arm/mach-dove/Kconfig"

source "arch/arm/mach-ep93xx/Kconfig"

source "arch/arm/mach-footbridge/Kconfig"

source "arch/arm/mach-gemini/Kconfig"

source "arch/arm/mach-h720x/Kconfig"

source "arch/arm/mach-highbank/Kconfig"

source "arch/arm/mach-integrator/Kconfig"

source "arch/arm/mach-iop32x/Kconfig"

source "arch/arm/mach-iop33x/Kconfig"

source "arch/arm/mach-iop13xx/Kconfig"

source "arch/arm/mach-ixp4xx/Kconfig"

source "arch/arm/mach-kirkwood/Kconfig"

source "arch/arm/mach-ks8695/Kconfig"

source "arch/arm/mach-msm/Kconfig"

source "arch/arm/mach-mv78xx0/Kconfig"

source "arch/arm/mach-imx/Kconfig"

source "arch/arm/mach-mxs/Kconfig"

source "arch/arm/mach-netx/Kconfig"

source "arch/arm/mach-nomadik/Kconfig"

source "arch/arm/plat-omap/Kconfig"

source "arch/arm/mach-omap1/Kconfig"

source "arch/arm/mach-omap2/Kconfig"

source "arch/arm/mach-orion5x/Kconfig"

source "arch/arm/mach-picoxcell/Kconfig"

source "arch/arm/mach-pxa/Kconfig"
source "arch/arm/plat-pxa/Kconfig"

source "arch/arm/mach-mmp/Kconfig"

source "arch/arm/mach-realview/Kconfig"

source "arch/arm/mach-sa1100/Kconfig"

source "arch/arm/plat-samsung/Kconfig"

source "arch/arm/mach-socfpga/Kconfig"

source "arch/arm/plat-spear/Kconfig"

source "arch/arm/mach-s3c24xx/Kconfig"

if ARCH_S3C64XX
source "arch/arm/mach-s3c64xx/Kconfig"
endif

source "arch/arm/mach-s5p64x0/Kconfig"

source "arch/arm/mach-s5pc100/Kconfig"

source "arch/arm/mach-s5pv210/Kconfig"

source "arch/arm/mach-exynos/Kconfig"

source "arch/arm/mach-shmobile/Kconfig"

source "arch/arm/mach-sunxi/Kconfig"

source "arch/arm/mach-prima2/Kconfig"

source "arch/arm/mach-tegra/Kconfig"

source "arch/arm/mach-u300/Kconfig"

source "arch/arm/mach-ux500/Kconfig"

source "arch/arm/mach-versatile/Kconfig"

source "arch/arm/mach-vexpress/Kconfig"
source "arch/arm/plat-versatile/Kconfig"

source "arch/arm/mach-virt/Kconfig"

source "arch/arm/mach-vt8500/Kconfig"

source "arch/arm/mach-w90x900/Kconfig"

source "arch/arm/mach-zynq/Kconfig"

# Definitions to make life easier
config ARCH_ACORN
	bool

config PLAT_IOP
	bool
	select GENERIC_CLOCKEVENTS

config PLAT_ORION
	bool
	select CLKSRC_MMIO
	select COMMON_CLK
	select GENERIC_IRQ_CHIP
	select IRQ_DOMAIN

config PLAT_ORION_LEGACY
	bool
	select PLAT_ORION

config PLAT_PXA
	bool

config PLAT_VERSATILE
	bool

config ARM_TIMER_SP804
	bool
	select CLKSRC_MMIO
	select HAVE_SCHED_CLOCK

source arch/arm/mm/Kconfig

config ARM_NR_BANKS
	int
	default 16 if ARCH_EP93XX
	default 8

config IWMMXT
	bool "Enable iWMMXt support"
	depends on CPU_XSCALE || CPU_XSC3 || CPU_MOHAWK || CPU_PJ4
	default y if PXA27x || PXA3xx || ARCH_MMP
	help
	  Enable support for iWMMXt context switching at run time if
	  running on a CPU that supports it.

config XSCALE_PMU
	bool
	depends on CPU_XSCALE
	default y

config MULTI_IRQ_HANDLER
	bool
	help
	  Allow each machine to specify it's own IRQ handler at run time.

if !MMU
source "arch/arm/Kconfig-nommu"
endif

config ARM_ERRATA_326103
	bool "ARM errata: FSR write bit incorrect on a SWP to read-only memory"
	depends on CPU_V6
	help
	  Executing a SWP instruction to read-only memory does not set bit 11
	  of the FSR on the ARM 1136 prior to r1p0. This causes the kernel to
	  treat the access as a read, preventing a COW from occurring and
	  causing the faulting task to livelock.

config ARM_ERRATA_411920
	bool "ARM errata: Invalidation of the Instruction Cache operation can fail"
	depends on CPU_V6 || CPU_V6K
	help
	  Invalidation of the Instruction Cache operation can
	  fail. This erratum is present in 1136 (before r1p4), 1156 and 1176.
	  It does not affect the MPCore. This option enables the ARM Ltd.
	  recommended workaround.

config ARM_ERRATA_430973
	bool "ARM errata: Stale prediction on replaced interworking branch"
	depends on CPU_V7
	help
	  This option enables the workaround for the 430973 Cortex-A8
	  (r1p0..r1p2) erratum. If a code sequence containing an ARM/Thumb
	  interworking branch is replaced with another code sequence at the
	  same virtual address, whether due to self-modifying code or virtual
	  to physical address re-mapping, Cortex-A8 does not recover from the
	  stale interworking branch prediction. This results in Cortex-A8
	  executing the new code sequence in the incorrect ARM or Thumb state.
	  The workaround enables the BTB/BTAC operations by setting ACTLR.IBE
	  and also flushes the branch target cache at every context switch.
	  Note that setting specific bits in the ACTLR register may not be
	  available in non-secure mode.

config ARM_ERRATA_458693
	bool "ARM errata: Processor deadlock when a false hazard is created"
	depends on CPU_V7
	depends on !ARCH_MULTIPLATFORM
	help
	  This option enables the workaround for the 458693 Cortex-A8 (r2p0)
	  erratum. For very specific sequences of memory operations, it is
	  possible for a hazard condition intended for a cache line to instead
	  be incorrectly associated with a different cache line. This false
	  hazard might then cause a processor deadlock. The workaround enables
	  the L1 caching of the NEON accesses and disables the PLD instruction
	  in the ACTLR register. Note that setting specific bits in the ACTLR
	  register may not be available in non-secure mode.

config ARM_ERRATA_460075
	bool "ARM errata: Data written to the L2 cache can be overwritten with stale data"
	depends on CPU_V7
	depends on !ARCH_MULTIPLATFORM
	help
	  This option enables the workaround for the 460075 Cortex-A8 (r2p0)
	  erratum. Any asynchronous access to the L2 cache may encounter a
	  situation in which recent store transactions to the L2 cache are lost
	  and overwritten with stale memory contents from external memory. The
	  workaround disables the write-allocate mode for the L2 cache via the
	  ACTLR register. Note that setting specific bits in the ACTLR register
	  may not be available in non-secure mode.

config ARM_ERRATA_742230
	bool "ARM errata: DMB operation may be faulty"
	depends on CPU_V7 && SMP
	depends on !ARCH_MULTIPLATFORM
	help
	  This option enables the workaround for the 742230 Cortex-A9
	  (r1p0..r2p2) erratum. Under rare circumstances, a DMB instruction
	  between two write operations may not ensure the correct visibility
	  ordering of the two writes. This workaround sets a specific bit in
	  the diagnostic register of the Cortex-A9 which causes the DMB
	  instruction to behave as a DSB, ensuring the correct behaviour of
	  the two writes.

config ARM_ERRATA_742231
	bool "ARM errata: Incorrect hazard handling in the SCU may lead to data corruption"
	depends on CPU_V7 && SMP
	depends on !ARCH_MULTIPLATFORM
	help
	  This option enables the workaround for the 742231 Cortex-A9
	  (r2p0..r2p2) erratum. Under certain conditions, specific to the
	  Cortex-A9 MPCore micro-architecture, two CPUs working in SMP mode,
	  accessing some data located in the same cache line, may get corrupted
	  data due to bad handling of the address hazard when the line gets
	  replaced from one of the CPUs at the same time as another CPU is
	  accessing it. This workaround sets specific bits in the diagnostic
	  register of the Cortex-A9 which reduces the linefill issuing
	  capabilities of the processor.

config PL310_ERRATA_588369
	bool "PL310 errata: Clean & Invalidate maintenance operations do not invalidate clean lines"
	depends on CACHE_L2X0
	help
	   The PL310 L2 cache controller implements three types of Clean &
	   Invalidate maintenance operations: by Physical Address
	   (offset 0x7F0), by Index/Way (0x7F8) and by Way (0x7FC).
	   They are architecturally defined to behave as the execution of a
	   clean operation followed immediately by an invalidate operation,
	   both performing to the same memory location. This functionality
	   is not correctly implemented in PL310 as clean lines are not
	   invalidated as a result of these operations.

config ARM_ERRATA_720789
	bool "ARM errata: TLBIASIDIS and TLBIMVAIS operations can broadcast a faulty ASID"
	depends on CPU_V7
	help
	  This option enables the workaround for the 720789 Cortex-A9 (prior to
	  r2p0) erratum. A faulty ASID can be sent to the other CPUs for the
	  broadcasted CP15 TLB maintenance operations TLBIASIDIS and TLBIMVAIS.
	  As a consequence of this erratum, some TLB entries which should be
	  invalidated are not, resulting in an incoherency in the system page
	  tables. The workaround changes the TLB flushing routines to invalidate
	  entries regardless of the ASID.

config PL310_ERRATA_727915
	bool "PL310 errata: Background Clean & Invalidate by Way operation can cause data corruption"
	depends on CACHE_L2X0
	help
	  PL310 implements the Clean & Invalidate by Way L2 cache maintenance
	  operation (offset 0x7FC). This operation runs in background so that
	  PL310 can handle normal accesses while it is in progress. Under very
	  rare circumstances, due to this erratum, write data can be lost when
	  PL310 treats a cacheable write transaction during a Clean &
	  Invalidate by Way operation.

config ARM_ERRATA_743622
	bool "ARM errata: Faulty hazard checking in the Store Buffer may lead to data corruption"
	depends on CPU_V7
	depends on !ARCH_MULTIPLATFORM
	help
	  This option enables the workaround for the 743622 Cortex-A9
	  (r2p*) erratum. Under very rare conditions, a faulty
	  optimisation in the Cortex-A9 Store Buffer may lead to data
	  corruption. This workaround sets a specific bit in the diagnostic
	  register of the Cortex-A9 which disables the Store Buffer
	  optimisation, preventing the defect from occurring. This has no
	  visible impact on the overall performance or power consumption of the
	  processor.

config ARM_ERRATA_751472
	bool "ARM errata: Interrupted ICIALLUIS may prevent completion of broadcasted operation"
	depends on CPU_V7
	depends on !ARCH_MULTIPLATFORM
	help
	  This option enables the workaround for the 751472 Cortex-A9 (prior
	  to r3p0) erratum. An interrupted ICIALLUIS operation may prevent the
	  completion of a following broadcasted operation if the second
	  operation is received by a CPU before the ICIALLUIS has completed,
	  potentially leading to corrupted entries in the cache or TLB.

config PL310_ERRATA_753970
	bool "PL310 errata: cache sync operation may be faulty"
	depends on CACHE_PL310
	help
	  This option enables the workaround for the 753970 PL310 (r3p0) erratum.

	  Under some condition the effect of cache sync operation on
	  the store buffer still remains when the operation completes.
	  This means that the store buffer is always asked to drain and
	  this prevents it from merging any further writes. The workaround
	  is to replace the normal offset of cache sync operation (0x730)
	  by another offset targeting an unmapped PL310 register 0x740.
	  This has the same effect as the cache sync operation: store buffer
	  drain and waiting for all buffers empty.

config ARM_ERRATA_754322
	bool "ARM errata: possible faulty MMU translations following an ASID switch"
	depends on CPU_V7
	help
	  This option enables the workaround for the 754322 Cortex-A9 (r2p*,
	  r3p*) erratum. A speculative memory access may cause a page table walk
	  which starts prior to an ASID switch but completes afterwards. This
	  can populate the micro-TLB with a stale entry which may be hit with
	  the new ASID. This workaround places two dsb instructions in the mm
	  switching code so that no page table walks can cross the ASID switch.

config ARM_ERRATA_754327
	bool "ARM errata: no automatic Store Buffer drain"
	depends on CPU_V7 && SMP
	help
	  This option enables the workaround for the 754327 Cortex-A9 (prior to
	  r2p0) erratum. The Store Buffer does not have any automatic draining
	  mechanism and therefore a livelock may occur if an external agent
	  continuously polls a memory location waiting to observe an update.
	  This workaround defines cpu_relax() as smp_mb(), preventing correctly
	  written polling loops from denying visibility of updates to memory.

config ARM_ERRATA_364296
	bool "ARM errata: Possible cache data corruption with hit-under-miss enabled"
	depends on CPU_V6 && !SMP
	help
	  This options enables the workaround for the 364296 ARM1136
	  r0p2 erratum (possible cache data corruption with
	  hit-under-miss enabled). It sets the undocumented bit 31 in
	  the auxiliary control register and the FI bit in the control
	  register, thus disabling hit-under-miss without putting the
	  processor into full low interrupt latency mode. ARM11MPCore
	  is not affected.

config ARM_ERRATA_764369
	bool "ARM errata: Data cache line maintenance operation by MVA may not succeed"
	depends on CPU_V7 && SMP
	help
	  This option enables the workaround for erratum 764369
	  affecting Cortex-A9 MPCore with two or more processors (all
	  current revisions). Under certain timing circumstances, a data
	  cache line maintenance operation by MVA targeting an Inner
	  Shareable memory region may fail to proceed up to either the
	  Point of Coherency or to the Point of Unification of the
	  system. This workaround adds a DSB instruction before the
	  relevant cache maintenance functions and sets a specific bit
	  in the diagnostic control register of the SCU.

config PL310_ERRATA_769419
	bool "PL310 errata: no automatic Store Buffer drain"
	depends on CACHE_L2X0
	help
	  On revisions of the PL310 prior to r3p2, the Store Buffer does
	  not automatically drain. This can cause normal, non-cacheable
	  writes to be retained when the memory system is idle, leading
	  to suboptimal I/O performance for drivers using coherent DMA.
	  This option adds a write barrier to the cpu_idle loop so that,
	  on systems with an outer cache, the store buffer is drained
	  explicitly.

config ARM_ERRATA_775420
       bool "ARM errata: A data cache maintenance operation which aborts, might lead to deadlock"
       depends on CPU_V7
       help
	 This option enables the workaround for the 775420 Cortex-A9 (r2p2,
	 r2p6,r2p8,r2p10,r3p0) erratum. In case a date cache maintenance
	 operation aborts with MMU exception, it might cause the processor
	 to deadlock. This workaround puts DSB before executing ISB if
	 an abort may occur on cache maintenance.

endmenu

source "arch/arm/common/Kconfig"

menu "Bus support"

config ARM_AMBA
	bool

config ISA
	bool
	help
	  Find out whether you have ISA slots on your motherboard.  ISA is the
	  name of a bus system, i.e. the way the CPU talks to the other stuff
	  inside your box.  Other bus systems are PCI, EISA, MicroChannel
	  (MCA) or VESA.  ISA is an older system, now being displaced by PCI;
	  newer boards don't support it.  If you have ISA, say Y, otherwise N.

# Select ISA DMA controller support
config ISA_DMA
	bool
	select ISA_DMA_API

# Select ISA DMA interface
config ISA_DMA_API
	bool

config PCI
	bool "PCI support" if MIGHT_HAVE_PCI
	help
	  Find out whether you have a PCI motherboard. PCI is the name of a
	  bus system, i.e. the way the CPU talks to the other stuff inside
	  your box. Other bus systems are ISA, EISA, MicroChannel (MCA) or
	  VESA. If you have PCI, say Y, otherwise N.

config PCI_DOMAINS
	bool
	depends on PCI

config PCI_NANOENGINE
	bool "BSE nanoEngine PCI support"
	depends on SA1100_NANOENGINE
	help
	  Enable PCI on the BSE nanoEngine board.

config PCI_SYSCALL
	def_bool PCI

# Select the host bridge type
config PCI_HOST_VIA82C505
	bool
	depends on PCI && ARCH_SHARK
	default y

config PCI_HOST_ITE8152
	bool
	depends on PCI && MACH_ARMCORE
	default y
	select DMABOUNCE

source "drivers/pci/Kconfig"

source "drivers/pcmcia/Kconfig"

endmenu

menu "Kernel Features"

config HAVE_SMP
	bool
	help
	  This option should be selected by machines which have an SMP-
	  capable CPU.

	  The only effect of this option is to make the SMP-related
	  options available to the user for configuration.

config SMP
	bool "Symmetric Multi-Processing"
	depends on CPU_V6K || CPU_V7
	depends on GENERIC_CLOCKEVENTS
	depends on HAVE_SMP
	depends on MMU
	select HAVE_ARM_SCU if !ARCH_MSM_SCORPIONMP
	select USE_GENERIC_SMP_HELPERS
	help
	  This enables support for systems with more than one CPU. If you have
	  a system with only one CPU, like most personal computers, say N. If
	  you have a system with more than one CPU, say Y.

	  If you say N here, the kernel will run on single and multiprocessor
	  machines, but will use only one CPU of a multiprocessor machine. If
	  you say Y here, the kernel will run on many, but not all, single
	  processor machines. On a single processor machine, the kernel will
	  run faster if you say N here.

	  See also <file:Documentation/x86/i386/IO-APIC.txt>,
	  <file:Documentation/nmi_watchdog.txt> and the SMP-HOWTO available at
	  <http://tldp.org/HOWTO/SMP-HOWTO.html>.

	  If you don't know what to do here, say N.

config SMP_ON_UP
	bool "Allow booting SMP kernel on uniprocessor systems (EXPERIMENTAL)"
	depends on SMP && !XIP_KERNEL
	default y
	help
	  SMP kernels contain instructions which fail on non-SMP processors.
	  Enabling this option allows the kernel to modify itself to make
	  these instructions safe.  Disabling it allows about 1K of space
	  savings.

	  If you don't know what to do here, say Y.

config ARM_CPU_TOPOLOGY
	bool "Support cpu topology definition"
	depends on SMP && CPU_V7
	default y
	help
	  Support ARM cpu topology definition. The MPIDR register defines
	  affinity between processors which is then used to describe the cpu
	  topology of an ARM System.

config SCHED_MC
	bool "Multi-core scheduler support"
	depends on ARM_CPU_TOPOLOGY
	help
	  Multi-core scheduler support improves the CPU scheduler's decision
	  making when dealing with multi-core CPU chips at a cost of slightly
	  increased overhead in some places. If unsure say N here.

config SCHED_SMT
	bool "SMT scheduler support"
	depends on ARM_CPU_TOPOLOGY
	help
	  Improves the CPU scheduler's decision making when dealing with
	  MultiThreading at a cost of slightly increased overhead in some
	  places. If unsure say N here.

config HAVE_ARM_SCU
	bool
	help
	  This option enables support for the ARM system coherency unit

config HAVE_ARM_ARCH_TIMER
	bool "Architected timer support"
	depends on CPU_V7
	select ARM_ARCH_TIMER
	help
	  This option enables support for the ARM architected timer

config HAVE_ARM_TWD
	bool
	depends on SMP
	select CLKSRC_OF if OF
	help
	  This options enables support for the ARM timer and watchdog unit

choice
	prompt "Memory split"
	default VMSPLIT_3G
	help
	  Select the desired split between kernel and user memory.

	  If you are not absolutely sure what you are doing, leave this
	  option alone!

	config VMSPLIT_3G
		bool "3G/1G user/kernel split"
	config VMSPLIT_2G
		bool "2G/2G user/kernel split"
	config VMSPLIT_1G
		bool "1G/3G user/kernel split"
endchoice

config PAGE_OFFSET
	hex
	default 0x40000000 if VMSPLIT_1G
	default 0x80000000 if VMSPLIT_2G
	default 0xC0000000

config NR_CPUS
	int "Maximum number of CPUs (2-32)"
	range 2 32
	depends on SMP
	default "4"

config HOTPLUG_CPU
	bool "Support for hot-pluggable CPUs"
	depends on SMP && HOTPLUG
	help
	  Say Y here to experiment with turning CPUs off and on.  CPUs
	  can be controlled through /sys/devices/system/cpu.

config ARM_PSCI
	bool "Support for the ARM Power State Coordination Interface (PSCI)"
	depends on CPU_V7
	help
	  Say Y here if you want Linux to communicate with system firmware
	  implementing the PSCI specification for CPU-centric power
	  management operations described in ARM document number ARM DEN
	  0022A ("Power State Coordination Interface System Software on
	  ARM processors").

config LOCAL_TIMERS
	bool "Use local timer interrupts"
	depends on SMP
	default y
	select HAVE_ARM_TWD if (!ARCH_MSM_SCORPIONMP && !CLKSRC_EXYNOS_MCT)
	help
	  Enable support for local timers on SMP platforms, rather then the
	  legacy IPI broadcast method.  Local timers allows the system
	  accounting to be spread across the timer interval, preventing a
	  "thundering herd" at every timer tick.

# The GPIO number here must be sorted by descending number. In case of
# a multiplatform kernel, we just want the highest value required by the
# selected platforms.
config ARCH_NR_GPIO
	int
	default 1024 if ARCH_SHMOBILE || ARCH_TEGRA
	default 512 if SOC_OMAP5
	default 355 if ARCH_U8500
	default 352 if ARCH_VT8500
	default 288 if ARCH_SUNXI
	default 264 if MACH_H4700
	default 0
	help
	  Maximum number of GPIOs in the system.

	  If unsure, leave the default value.

source kernel/Kconfig.preempt

config HZ
	int
	default 200 if ARCH_EBSA110 || ARCH_S3C24XX || ARCH_S5P64X0 || \
		ARCH_S5PV210 || ARCH_EXYNOS4
	default AT91_TIMER_HZ if ARCH_AT91
	default SHMOBILE_TIMER_HZ if ARCH_SHMOBILE
	default 100

config SCHED_HRTICK
	def_bool HIGH_RES_TIMERS

config THUMB2_KERNEL
	bool "Compile the kernel in Thumb-2 mode"
	depends on CPU_V7 && !CPU_V6 && !CPU_V6K
	select AEABI
	select ARM_ASM_UNIFIED
	select ARM_UNWIND
	help
	  By enabling this option, the kernel will be compiled in
	  Thumb-2 mode. A compiler/assembler that understand the unified
	  ARM-Thumb syntax is needed.

	  If unsure, say N.

config THUMB2_AVOID_R_ARM_THM_JUMP11
	bool "Work around buggy Thumb-2 short branch relocations in gas"
	depends on THUMB2_KERNEL && MODULES
	default y
	help
	  Various binutils versions can resolve Thumb-2 branches to
	  locally-defined, preemptible global symbols as short-range "b.n"
	  branch instructions.

	  This is a problem, because there's no guarantee the final
	  destination of the symbol, or any candidate locations for a
	  trampoline, are within range of the branch.  For this reason, the
	  kernel does not support fixing up the R_ARM_THM_JUMP11 (102)
	  relocation in modules at all, and it makes little sense to add
	  support.

	  The symptom is that the kernel fails with an "unsupported
	  relocation" error when loading some modules.

	  Until fixed tools are available, passing
	  -fno-optimize-sibling-calls to gcc should prevent gcc generating
	  code which hits this problem, at the cost of a bit of extra runtime
	  stack usage in some cases.

	  The problem is described in more detail at:
	      https://bugs.launchpad.net/binutils-linaro/+bug/725126

	  Only Thumb-2 kernels are affected.

	  Unless you are sure your tools don't have this problem, say Y.

config ARM_ASM_UNIFIED
	bool

config AEABI
	bool "Use the ARM EABI to compile the kernel"
	help
	  This option allows for the kernel to be compiled using the latest
	  ARM ABI (aka EABI).  This is only useful if you are using a user
	  space environment that is also compiled with EABI.

	  Since there are major incompatibilities between the legacy ABI and
	  EABI, especially with regard to structure member alignment, this
	  option also changes the kernel syscall calling convention to
	  disambiguate both ABIs and allow for backward compatibility support
	  (selected with CONFIG_OABI_COMPAT).

	  To use this you need GCC version 4.0.0 or later.

config OABI_COMPAT
	bool "Allow old ABI binaries to run with this kernel (EXPERIMENTAL)"
	depends on AEABI && !THUMB2_KERNEL
	default y
	help
	  This option preserves the old syscall interface along with the
	  new (ARM EABI) one. It also provides a compatibility layer to
	  intercept syscalls that have structure arguments which layout
	  in memory differs between the legacy ABI and the new ARM EABI
	  (only for non "thumb" binaries). This option adds a tiny
	  overhead to all syscalls and produces a slightly larger kernel.
	  If you know you'll be using only pure EABI user space then you
	  can say N here. If this option is not selected and you attempt
	  to execute a legacy ABI binary then the result will be
	  UNPREDICTABLE (in fact it can be predicted that it won't work
	  at all). If in doubt say Y.

config ARCH_HAS_HOLES_MEMORYMODEL
	bool

config ARCH_SPARSEMEM_ENABLE
	bool

config ARCH_SPARSEMEM_DEFAULT
	def_bool ARCH_SPARSEMEM_ENABLE

config ARCH_SELECT_MEMORY_MODEL
	def_bool ARCH_SPARSEMEM_ENABLE

config HAVE_ARCH_PFN_VALID
	def_bool ARCH_HAS_HOLES_MEMORYMODEL || !SPARSEMEM

config HIGHMEM
	bool "High Memory Support"
	depends on MMU
	help
	  The address space of ARM processors is only 4 Gigabytes large
	  and it has to accommodate user address space, kernel address
	  space as well as some memory mapped IO. That means that, if you
	  have a large amount of physical memory and/or IO, not all of the
	  memory can be "permanently mapped" by the kernel. The physical
	  memory that is not permanently mapped is called "high memory".

	  Depending on the selected kernel/user memory split, minimum
	  vmalloc space and actual amount of RAM, you may not need this
	  option which should result in a slightly faster kernel.

	  If unsure, say n.

config HIGHPTE
	bool "Allocate 2nd-level pagetables from highmem"
	depends on HIGHMEM

config HW_PERF_EVENTS
	bool "Enable hardware performance counter support for perf events"
	depends on PERF_EVENTS
	default y
	help
	  Enable hardware performance counter support for perf events. If
	  disabled, perf events will use software events only.

source "mm/Kconfig"

config FORCE_MAX_ZONEORDER
	int "Maximum zone order" if ARCH_SHMOBILE
	range 11 64 if ARCH_SHMOBILE
	default "12" if SOC_AM33XX
	default "9" if SA1111
	default "11"
	help
	  The kernel memory allocator divides physically contiguous memory
	  blocks into "zones", where each zone is a power of two number of
	  pages.  This option selects the largest power of two that the kernel
	  keeps in the memory allocator.  If you need to allocate very large
	  blocks of physically contiguous memory, then you may need to
	  increase this value.

	  This config option is actually maximum order plus one. For example,
	  a value of 11 means that the largest free memory block is 2^10 pages.

config ALIGNMENT_TRAP
	bool
	depends on CPU_CP15_MMU
	default y if !ARCH_EBSA110
	select HAVE_PROC_CPU if PROC_FS
	help
	  ARM processors cannot fetch/store information which is not
	  naturally aligned on the bus, i.e., a 4 byte fetch must start at an
	  address divisible by 4. On 32-bit ARM processors, these non-aligned
	  fetch/store instructions will be emulated in software if you say
	  here, which has a severe performance impact. This is necessary for
	  correct operation of some network protocols. With an IP-only
	  configuration it is safe to say N, otherwise say Y.

config UACCESS_WITH_MEMCPY
	bool "Use kernel mem{cpy,set}() for {copy_to,clear}_user()"
	depends on MMU
	default y if CPU_FEROCEON
	help
	  Implement faster copy_to_user and clear_user methods for CPU
	  cores where a 8-word STM instruction give significantly higher
	  memory write throughput than a sequence of individual 32bit stores.

	  A possible side effect is a slight increase in scheduling latency
	  between threads sharing the same address space if they invoke
	  such copy operations with large buffers.

	  However, if the CPU data cache is using a write-allocate mode,
	  this option is unlikely to provide any performance gain.

config SECCOMP
	bool
	prompt "Enable seccomp to safely compute untrusted bytecode"
	---help---
	  This kernel feature is useful for number crunching applications
	  that may need to compute untrusted bytecode during their
	  execution. By using pipes or other transports made available to
	  the process as file descriptors supporting the read/write
	  syscalls, it's possible to isolate those applications in
	  their own address space using seccomp. Once seccomp is
	  enabled via prctl(PR_SET_SECCOMP), it cannot be disabled
	  and the task is only allowed to execute a few safe syscalls
	  defined by each seccomp mode.

config CC_STACKPROTECTOR
	bool "Enable -fstack-protector buffer overflow detection (EXPERIMENTAL)"
	help
	  This option turns on the -fstack-protector GCC feature. This
	  feature puts, at the beginning of functions, a canary value on
	  the stack just before the return address, and validates
	  the value just before actually returning.  Stack based buffer
	  overflows (that need to overwrite this return address) now also
	  overwrite the canary, which gets detected and the attack is then
	  neutralized via a kernel panic.
	  This feature requires gcc version 4.2 or above.

config XEN_DOM0
	def_bool y
	depends on XEN

config XEN
	bool "Xen guest support on ARM (EXPERIMENTAL)"
	depends on ARM && AEABI && OF
	depends on CPU_V7 && !CPU_V6
	depends on !GENERIC_ATOMIC64
	help
	  Say Y if you want to run Linux in a Virtual Machine on Xen on ARM.

endmenu

menu "Boot options"

config USE_OF
	bool "Flattened Device Tree support"
	select IRQ_DOMAIN
	select OF
	select OF_EARLY_FLATTREE
	help
	  Include support for flattened device tree machine descriptions.

config ATAGS
	bool "Support for the traditional ATAGS boot data passing" if USE_OF
	default y
	help
	  This is the traditional way of passing data to the kernel at boot
	  time. If you are solely relying on the flattened device tree (or
	  the ARM_ATAG_DTB_COMPAT option) then you may unselect this option
	  to remove ATAGS support from your kernel binary.  If unsure,
	  leave this to y.

config DEPRECATED_PARAM_STRUCT
	bool "Provide old way to pass kernel parameters"
	depends on ATAGS
	help
	  This was deprecated in 2001 and announced to live on for 5 years.
	  Some old boot loaders still use this way.

# Compressed boot loader in ROM.  Yes, we really want to ask about
# TEXT and BSS so we preserve their values in the config files.
config ZBOOT_ROM_TEXT
	hex "Compressed ROM boot loader base address"
	default "0"
	help
	  The physical address at which the ROM-able zImage is to be
	  placed in the target.  Platforms which normally make use of
	  ROM-able zImage formats normally set this to a suitable
	  value in their defconfig file.

	  If ZBOOT_ROM is not enabled, this has no effect.

config ZBOOT_ROM_BSS
	hex "Compressed ROM boot loader BSS address"
	default "0"
	help
	  The base address of an area of read/write memory in the target
	  for the ROM-able zImage which must be available while the
	  decompressor is running. It must be large enough to hold the
	  entire decompressed kernel plus an additional 128 KiB.
	  Platforms which normally make use of ROM-able zImage formats
	  normally set this to a suitable value in their defconfig file.

	  If ZBOOT_ROM is not enabled, this has no effect.

config ZBOOT_ROM
	bool "Compressed boot loader in ROM/flash"
	depends on ZBOOT_ROM_TEXT != ZBOOT_ROM_BSS
	help
	  Say Y here if you intend to execute your compressed kernel image
	  (zImage) directly from ROM or flash.  If unsure, say N.

choice
	prompt "Include SD/MMC loader in zImage (EXPERIMENTAL)"
	depends on ZBOOT_ROM && ARCH_SH7372
	default ZBOOT_ROM_NONE
	help
	  Include experimental SD/MMC loading code in the ROM-able zImage.
	  With this enabled it is possible to write the ROM-able zImage
	  kernel image to an MMC or SD card and boot the kernel straight
	  from the reset vector. At reset the processor Mask ROM will load
	  the first part of the ROM-able zImage which in turn loads the
	  rest the kernel image to RAM.

config ZBOOT_ROM_NONE
	bool "No SD/MMC loader in zImage (EXPERIMENTAL)"
	help
	  Do not load image from SD or MMC

config ZBOOT_ROM_MMCIF
	bool "Include MMCIF loader in zImage (EXPERIMENTAL)"
	help
	  Load image from MMCIF hardware block.

config ZBOOT_ROM_SH_MOBILE_SDHI
	bool "Include SuperH Mobile SDHI loader in zImage (EXPERIMENTAL)"
	help
	  Load image from SDHI hardware block

endchoice

config ARM_APPENDED_DTB
	bool "Use appended device tree blob to zImage (EXPERIMENTAL)"
	depends on OF && !ZBOOT_ROM
	help
	  With this option, the boot code will look for a device tree binary
	  (DTB) appended to zImage
	  (e.g. cat zImage <filename>.dtb > zImage_w_dtb).

	  This is meant as a backward compatibility convenience for those
	  systems with a bootloader that can't be upgraded to accommodate
	  the documented boot protocol using a device tree.

	  Beware that there is very little in terms of protection against
	  this option being confused by leftover garbage in memory that might
	  look like a DTB header after a reboot if no actual DTB is appended
	  to zImage.  Do not leave this option active in a production kernel
	  if you don't intend to always append a DTB.  Proper passing of the
	  location into r2 of a bootloader provided DTB is always preferable
	  to this option.

config ARM_ATAG_DTB_COMPAT
	bool "Supplement the appended DTB with traditional ATAG information"
	depends on ARM_APPENDED_DTB
	help
	  Some old bootloaders can't be updated to a DTB capable one, yet
	  they provide ATAGs with memory configuration, the ramdisk address,
	  the kernel cmdline string, etc.  Such information is dynamically
	  provided by the bootloader and can't always be stored in a static
	  DTB.  To allow a device tree enabled kernel to be used with such
	  bootloaders, this option allows zImage to extract the information
	  from the ATAG list and store it at run time into the appended DTB.

choice
	prompt "Kernel command line type" if ARM_ATAG_DTB_COMPAT
	default ARM_ATAG_DTB_COMPAT_CMDLINE_FROM_BOOTLOADER

config ARM_ATAG_DTB_COMPAT_CMDLINE_FROM_BOOTLOADER
	bool "Use bootloader kernel arguments if available"
	help
	  Uses the command-line options passed by the boot loader instead of
	  the device tree bootargs property. If the boot loader doesn't provide
	  any, the device tree bootargs property will be used.

config ARM_ATAG_DTB_COMPAT_CMDLINE_EXTEND
	bool "Extend with bootloader kernel arguments"
	help
	  The command-line arguments provided by the boot loader will be
	  appended to the the device tree bootargs property.

endchoice

config CMDLINE
	string "Default kernel command string"
	default ""
	help
	  On some architectures (EBSA110 and CATS), there is currently no way
	  for the boot loader to pass arguments to the kernel. For these
	  architectures, you should supply some command-line options at build
	  time by entering them here. As a minimum, you should specify the
	  memory size and the root device (e.g., mem=64M root=/dev/nfs).

choice
	prompt "Kernel command line type" if CMDLINE != ""
	default CMDLINE_FROM_BOOTLOADER
	depends on ATAGS

config CMDLINE_FROM_BOOTLOADER
	bool "Use bootloader kernel arguments if available"
	help
	  Uses the command-line options passed by the boot loader. If
	  the boot loader doesn't provide any, the default kernel command
	  string provided in CMDLINE will be used.

config CMDLINE_EXTEND
	bool "Extend bootloader kernel arguments"
	help
	  The command-line arguments provided by the boot loader will be
	  appended to the default kernel command string.

config CMDLINE_FORCE
	bool "Always use the default kernel command string"
	help
	  Always use the default kernel command string, even if the boot
	  loader passes other arguments to the kernel.
	  This is useful if you cannot or don't want to change the
	  command-line options your boot loader passes to the kernel.
endchoice

config XIP_KERNEL
	bool "Kernel Execute-In-Place from ROM"
	depends on !ZBOOT_ROM && !ARM_LPAE && !ARCH_MULTIPLATFORM
	help
	  Execute-In-Place allows the kernel to run from non-volatile storage
	  directly addressable by the CPU, such as NOR flash. This saves RAM
	  space since the text section of the kernel is not loaded from flash
	  to RAM.  Read-write sections, such as the data section and stack,
	  are still copied to RAM.  The XIP kernel is not compressed since
	  it has to run directly from flash, so it will take more space to
	  store it.  The flash address used to link the kernel object files,
	  and for storing it, is configuration dependent. Therefore, if you
	  say Y here, you must know the proper physical address where to
	  store the kernel image depending on your own flash memory usage.

	  Also note that the make target becomes "make xipImage" rather than
	  "make zImage" or "make Image".  The final kernel binary to put in
	  ROM memory will be arch/arm/boot/xipImage.

	  If unsure, say N.

config XIP_PHYS_ADDR
	hex "XIP Kernel Physical Location"
	depends on XIP_KERNEL
	default "0x00080000"
	help
	  This is the physical address in your flash memory the kernel will
	  be linked for and stored to.  This address is dependent on your
	  own flash usage.

config KEXEC
	bool "Kexec system call (EXPERIMENTAL)"
	depends on (!SMP || HOTPLUG_CPU)
	help
	  kexec is a system call that implements the ability to shutdown your
	  current kernel, and to start another kernel.  It is like a reboot
	  but it is independent of the system firmware.   And like a reboot
	  you can start any kernel with it, not just Linux.

	  It is an ongoing process to be certain the hardware in a machine
	  is properly shutdown, so do not be surprised if this code does not
	  initially work for you.  It may help to enable device hotplugging
	  support.

config ATAGS_PROC
	bool "Export atags in procfs"
	depends on ATAGS && KEXEC
	default y
	help
	  Should the atags used to boot the kernel be exported in an "atags"
	  file in procfs. Useful with kexec.

config CRASH_DUMP
	bool "Build kdump crash kernel (EXPERIMENTAL)"
	help
	  Generate crash dump after being started by kexec. This should
	  be normally only set in special crash dump kernels which are
	  loaded in the main kernel with kexec-tools into a specially
	  reserved region and then later executed after a crash by
	  kdump/kexec. The crash dump kernel must be compiled to a
	  memory address not used by the main kernel

	  For more details see Documentation/kdump/kdump.txt

config AUTO_ZRELADDR
	bool "Auto calculation of the decompressed kernel image address"
	depends on !ZBOOT_ROM && !ARCH_U300
	help
	  ZRELADDR is the physical address where the decompressed kernel
	  image will be placed. If AUTO_ZRELADDR is selected, the address
	  will be determined at run-time by masking the current IP with
	  0xf8000000. This assumes the zImage being placed in the first 128MB
	  from start of memory.

endmenu

menu "CPU Power Management"

if ARCH_HAS_CPUFREQ

source "drivers/cpufreq/Kconfig"

config CPU_FREQ_IMX
	tristate "CPUfreq driver for i.MX CPUs"
	depends on ARCH_MXC && CPU_FREQ
	select CPU_FREQ_TABLE
	help
	  This enables the CPUfreq driver for i.MX CPUs.

config CPU_FREQ_SA1100
	bool

config CPU_FREQ_SA1110
	bool

config CPU_FREQ_INTEGRATOR
	tristate "CPUfreq driver for ARM Integrator CPUs"
	depends on ARCH_INTEGRATOR && CPU_FREQ
	default y
	help
	  This enables the CPUfreq driver for ARM Integrator CPUs.

	  For details, take a look at <file:Documentation/cpu-freq>.

	  If in doubt, say Y.

config CPU_FREQ_PXA
	bool
	depends on CPU_FREQ && ARCH_PXA && PXA25x
	default y
	select CPU_FREQ_DEFAULT_GOV_USERSPACE
	select CPU_FREQ_TABLE

config CPU_FREQ_S3C
	bool
	help
	  Internal configuration node for common cpufreq on Samsung SoC

config CPU_FREQ_S3C24XX
	bool "CPUfreq driver for Samsung S3C24XX series CPUs (EXPERIMENTAL)"
	depends on ARCH_S3C24XX && CPU_FREQ
	select CPU_FREQ_S3C
	help
	  This enables the CPUfreq driver for the Samsung S3C24XX family
	  of CPUs.

	  For details, take a look at <file:Documentation/cpu-freq>.

	  If in doubt, say N.

config CPU_FREQ_S3C24XX_PLL
	bool "Support CPUfreq changing of PLL frequency (EXPERIMENTAL)"
	depends on CPU_FREQ_S3C24XX
	help
	  Compile in support for changing the PLL frequency from the
	  S3C24XX series CPUfreq driver. The PLL takes time to settle
	  after a frequency change, so by default it is not enabled.

	  This also means that the PLL tables for the selected CPU(s) will
	  be built which may increase the size of the kernel image.

config CPU_FREQ_S3C24XX_DEBUG
	bool "Debug CPUfreq Samsung driver core"
	depends on CPU_FREQ_S3C24XX
	help
	  Enable s3c_freq_dbg for the Samsung S3C CPUfreq core

config CPU_FREQ_S3C24XX_IODEBUG
	bool "Debug CPUfreq Samsung driver IO timing"
	depends on CPU_FREQ_S3C24XX
	help
	  Enable s3c_freq_iodbg for the Samsung S3C CPUfreq core

config CPU_FREQ_S3C24XX_DEBUGFS
	bool "Export debugfs for CPUFreq"
	depends on CPU_FREQ_S3C24XX && DEBUG_FS
	help
	  Export status information via debugfs.

endif

source "drivers/cpuidle/Kconfig"

endmenu

menu "Floating point emulation"

comment "At least one emulation must be selected"

config FPE_NWFPE
	bool "NWFPE math emulation"
	depends on (!AEABI || OABI_COMPAT) && !THUMB2_KERNEL
	---help---
	  Say Y to include the NWFPE floating point emulator in the kernel.
	  This is necessary to run most binaries. Linux does not currently
	  support floating point hardware so you need to say Y here even if
	  your machine has an FPA or floating point co-processor podule.

	  You may say N here if you are going to load the Acorn FPEmulator
	  early in the bootup.

config FPE_NWFPE_XP
	bool "Support extended precision"
	depends on FPE_NWFPE
	help
	  Say Y to include 80-bit support in the kernel floating-point
	  emulator.  Otherwise, only 32 and 64-bit support is compiled in.
	  Note that gcc does not generate 80-bit operations by default,
	  so in most cases this option only enlarges the size of the
	  floating point emulator without any good reason.

	  You almost surely want to say N here.

config FPE_FASTFPE
	bool "FastFPE math emulation (EXPERIMENTAL)"
	depends on (!AEABI || OABI_COMPAT) && !CPU_32v3
	---help---
	  Say Y here to include the FAST floating point emulator in the kernel.
	  This is an experimental much faster emulator which now also has full
	  precision for the mantissa.  It does not support any exceptions.
	  It is very simple, and approximately 3-6 times faster than NWFPE.

	  It should be sufficient for most programs.  It may be not suitable
	  for scientific calculations, but you have to check this for yourself.
	  If you do not feel you need a faster FP emulation you should better
	  choose NWFPE.

config VFP
	bool "VFP-format floating point maths"
	depends on CPU_V6 || CPU_V6K || CPU_ARM926T || CPU_V7 || CPU_FEROCEON
	help
	  Say Y to include VFP support code in the kernel. This is needed
	  if your hardware includes a VFP unit.

	  Please see <file:Documentation/arm/VFP/release-notes.txt> for
	  release notes and additional status information.

	  Say N if your target does not have VFP hardware.

config VFPv3
	bool
	depends on VFP
	default y if CPU_V7

config NEON
	bool "Advanced SIMD (NEON) Extension support"
	depends on VFPv3 && CPU_V7
	help
	  Say Y to include support code for NEON, the ARMv7 Advanced SIMD
	  Extension.

endmenu

menu "Userspace binary formats"

source "fs/Kconfig.binfmt"

config ARTHUR
	tristate "RISC OS personality"
	depends on !AEABI
	help
	  Say Y here to include the kernel code necessary if you want to run
	  Acorn RISC OS/Arthur binaries under Linux. This code is still very
	  experimental; if this sounds frightening, say N and sleep in peace.
	  You can also say M here to compile this support as a module (which
	  will be called arthur).

endmenu

menu "Power management options"

source "kernel/power/Kconfig"

config ARCH_SUSPEND_POSSIBLE
	depends on !ARCH_S5PC100
	depends on CPU_ARM920T || CPU_ARM926T || CPU_SA1100 || \
		CPU_V6 || CPU_V6K || CPU_V7 || CPU_XSC3 || CPU_XSCALE || CPU_MOHAWK
	def_bool y

config ARM_CPU_SUSPEND
	def_bool PM_SLEEP

endmenu

source "net/Kconfig"

source "drivers/Kconfig"

source "fs/Kconfig"

source "arch/arm/Kconfig.debug"

source "security/Kconfig"

source "crypto/Kconfig"

source "lib/Kconfig"

source "arch/arm/kvm/Kconfig"<|MERGE_RESOLUTION|>--- conflicted
+++ resolved
@@ -864,15 +864,6 @@
 	bool "Samsung EXYNOS"
 	select ARCH_HAS_HOLES_MEMORYMODEL
 	select ARCH_SPARSEMEM_ENABLE
-<<<<<<< HEAD
-	select CLKDEV_LOOKUP
-	select COMMON_CLK
-	select CPU_V7
-	select GENERIC_CLOCKEVENTS
-	select HAVE_CLK
-	select HAVE_S3C2410_I2C if I2C
-=======
->>>>>>> bd51de53
 	select HAVE_S3C2410_WATCHDOG if WATCHDOG
 	select NEED_MACH_GPIO_H
 	select NEED_MACH_MEMORY_H
