--- conflicted
+++ resolved
@@ -7151,22 +7151,16 @@
 	fpu_save_init(&vcpu->arch.guest_fpu);
 	__kernel_fpu_end();
 	++vcpu->stat.fpu_reload;
-<<<<<<< HEAD
 	/*
 	 * If using eager FPU mode, or if the guest is a frequent user
 	 * of the FPU, just leave the FPU active for next time.
 	 * Every 255 times fpu_counter rolls over to 0; a guest that uses
 	 * the FPU in bursts will revert to loading it on demand.
 	 */
-	if (!use_eager_fpu()) {
+	if (!vcpu->arch.eager_fpu) {
 		if (++vcpu->fpu_counter < 5)
 			kvm_make_request(KVM_REQ_DEACTIVATE_FPU, vcpu);
 	}
-=======
-	if (!vcpu->arch.eager_fpu)
-		kvm_make_request(KVM_REQ_DEACTIVATE_FPU, vcpu);
-
->>>>>>> c447e76b
 	trace_kvm_fpu(0);
 }
 
