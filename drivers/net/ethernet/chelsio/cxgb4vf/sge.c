/*
 * This file is part of the Chelsio T4 PCI-E SR-IOV Virtual Function Ethernet
 * driver for Linux.
 *
 * Copyright (c) 2009-2010 Chelsio Communications, Inc. All rights reserved.
 *
 * This software is available to you under a choice of one of two
 * licenses.  You may choose to be licensed under the terms of the GNU
 * General Public License (GPL) Version 2, available from the file
 * COPYING in the main directory of this source tree, or the
 * OpenIB.org BSD license below:
 *
 *     Redistribution and use in source and binary forms, with or
 *     without modification, are permitted provided that the following
 *     conditions are met:
 *
 *      - Redistributions of source code must retain the above
 *        copyright notice, this list of conditions and the following
 *        disclaimer.
 *
 *      - Redistributions in binary form must reproduce the above
 *        copyright notice, this list of conditions and the following
 *        disclaimer in the documentation and/or other materials
 *        provided with the distribution.
 *
 * THE SOFTWARE IS PROVIDED "AS IS", WITHOUT WARRANTY OF ANY KIND,
 * EXPRESS OR IMPLIED, INCLUDING BUT NOT LIMITED TO THE WARRANTIES OF
 * MERCHANTABILITY, FITNESS FOR A PARTICULAR PURPOSE AND
 * NONINFRINGEMENT. IN NO EVENT SHALL THE AUTHORS OR COPYRIGHT HOLDERS
 * BE LIABLE FOR ANY CLAIM, DAMAGES OR OTHER LIABILITY, WHETHER IN AN
 * ACTION OF CONTRACT, TORT OR OTHERWISE, ARISING FROM, OUT OF OR IN
 * CONNECTION WITH THE SOFTWARE OR THE USE OR OTHER DEALINGS IN THE
 * SOFTWARE.
 */

#include <linux/skbuff.h>
#include <linux/netdevice.h>
#include <linux/etherdevice.h>
#include <linux/if_vlan.h>
#include <linux/ip.h>
#include <net/ipv6.h>
#include <net/tcp.h>
#include <linux/dma-mapping.h>
#include <linux/prefetch.h>

#include "t4vf_common.h"
#include "t4vf_defs.h"

#include "../cxgb4/t4_regs.h"
#include "../cxgb4/t4fw_api.h"
#include "../cxgb4/t4_msg.h"

/*
 * Constants ...
 */
enum {
	/*
	 * Egress Queue sizes, producer and consumer indices are all in units
	 * of Egress Context Units bytes.  Note that as far as the hardware is
	 * concerned, the free list is an Egress Queue (the host produces free
	 * buffers which the hardware consumes) and free list entries are
	 * 64-bit PCI DMA addresses.
	 */
	EQ_UNIT = SGE_EQ_IDXSIZE,
	FL_PER_EQ_UNIT = EQ_UNIT / sizeof(__be64),
	TXD_PER_EQ_UNIT = EQ_UNIT / sizeof(__be64),

	/*
	 * Max number of TX descriptors we clean up at a time.  Should be
	 * modest as freeing skbs isn't cheap and it happens while holding
	 * locks.  We just need to free packets faster than they arrive, we
	 * eventually catch up and keep the amortized cost reasonable.
	 */
	MAX_TX_RECLAIM = 16,

	/*
	 * Max number of Rx buffers we replenish at a time.  Again keep this
	 * modest, allocating buffers isn't cheap either.
	 */
	MAX_RX_REFILL = 16,

	/*
	 * Period of the Rx queue check timer.  This timer is infrequent as it
	 * has something to do only when the system experiences severe memory
	 * shortage.
	 */
	RX_QCHECK_PERIOD = (HZ / 2),

	/*
	 * Period of the TX queue check timer and the maximum number of TX
	 * descriptors to be reclaimed by the TX timer.
	 */
	TX_QCHECK_PERIOD = (HZ / 2),
	MAX_TIMER_TX_RECLAIM = 100,

	/*
	 * Suspend an Ethernet TX queue with fewer available descriptors than
	 * this.  We always want to have room for a maximum sized packet:
	 * inline immediate data + MAX_SKB_FRAGS. This is the same as
	 * calc_tx_flits() for a TSO packet with nr_frags == MAX_SKB_FRAGS
	 * (see that function and its helpers for a description of the
	 * calculation).
	 */
	ETHTXQ_MAX_FRAGS = MAX_SKB_FRAGS + 1,
	ETHTXQ_MAX_SGL_LEN = ((3 * (ETHTXQ_MAX_FRAGS-1))/2 +
				   ((ETHTXQ_MAX_FRAGS-1) & 1) +
				   2),
	ETHTXQ_MAX_HDR = (sizeof(struct fw_eth_tx_pkt_vm_wr) +
			  sizeof(struct cpl_tx_pkt_lso_core) +
			  sizeof(struct cpl_tx_pkt_core)) / sizeof(__be64),
	ETHTXQ_MAX_FLITS = ETHTXQ_MAX_SGL_LEN + ETHTXQ_MAX_HDR,

	ETHTXQ_STOP_THRES = 1 + DIV_ROUND_UP(ETHTXQ_MAX_FLITS, TXD_PER_EQ_UNIT),

	/*
	 * Max TX descriptor space we allow for an Ethernet packet to be
	 * inlined into a WR.  This is limited by the maximum value which
	 * we can specify for immediate data in the firmware Ethernet TX
	 * Work Request.
	 */
	MAX_IMM_TX_PKT_LEN = FW_WR_IMMDLEN_M,

	/*
	 * Max size of a WR sent through a control TX queue.
	 */
	MAX_CTRL_WR_LEN = 256,

	/*
	 * Maximum amount of data which we'll ever need to inline into a
	 * TX ring: max(MAX_IMM_TX_PKT_LEN, MAX_CTRL_WR_LEN).
	 */
	MAX_IMM_TX_LEN = (MAX_IMM_TX_PKT_LEN > MAX_CTRL_WR_LEN
			  ? MAX_IMM_TX_PKT_LEN
			  : MAX_CTRL_WR_LEN),

	/*
	 * For incoming packets less than RX_COPY_THRES, we copy the data into
	 * an skb rather than referencing the data.  We allocate enough
	 * in-line room in skb's to accommodate pulling in RX_PULL_LEN bytes
	 * of the data (header).
	 */
	RX_COPY_THRES = 256,
	RX_PULL_LEN = 128,

	/*
	 * Main body length for sk_buffs used for RX Ethernet packets with
	 * fragments.  Should be >= RX_PULL_LEN but possibly bigger to give
	 * pskb_may_pull() some room.
	 */
	RX_SKB_LEN = 512,
};

/*
 * Software state per TX descriptor.
 */
struct tx_sw_desc {
	struct sk_buff *skb;		/* socket buffer of TX data source */
	struct ulptx_sgl *sgl;		/* scatter/gather list in TX Queue */
};

/*
 * Software state per RX Free List descriptor.  We keep track of the allocated
 * FL page, its size, and its PCI DMA address (if the page is mapped).  The FL
 * page size and its PCI DMA mapped state are stored in the low bits of the
 * PCI DMA address as per below.
 */
struct rx_sw_desc {
	struct page *page;		/* Free List page buffer */
	dma_addr_t dma_addr;		/* PCI DMA address (if mapped) */
					/*   and flags (see below) */
};

/*
 * The low bits of rx_sw_desc.dma_addr have special meaning.  Note that the
 * SGE also uses the low 4 bits to determine the size of the buffer.  It uses
 * those bits to index into the SGE_FL_BUFFER_SIZE[index] register array.
 * Since we only use SGE_FL_BUFFER_SIZE0 and SGE_FL_BUFFER_SIZE1, these low 4
 * bits can only contain a 0 or a 1 to indicate which size buffer we're giving
 * to the SGE.  Thus, our software state of "is the buffer mapped for DMA" is
 * maintained in an inverse sense so the hardware never sees that bit high.
 */
enum {
	RX_LARGE_BUF    = 1 << 0,	/* buffer is SGE_FL_BUFFER_SIZE[1] */
	RX_UNMAPPED_BUF = 1 << 1,	/* buffer is not mapped */
};

/**
 *	get_buf_addr - return DMA buffer address of software descriptor
 *	@sdesc: pointer to the software buffer descriptor
 *
 *	Return the DMA buffer address of a software descriptor (stripping out
 *	our low-order flag bits).
 */
static inline dma_addr_t get_buf_addr(const struct rx_sw_desc *sdesc)
{
	return sdesc->dma_addr & ~(dma_addr_t)(RX_LARGE_BUF | RX_UNMAPPED_BUF);
}

/**
 *	is_buf_mapped - is buffer mapped for DMA?
 *	@sdesc: pointer to the software buffer descriptor
 *
 *	Determine whether the buffer associated with a software descriptor in
 *	mapped for DMA or not.
 */
static inline bool is_buf_mapped(const struct rx_sw_desc *sdesc)
{
	return !(sdesc->dma_addr & RX_UNMAPPED_BUF);
}

/**
 *	need_skb_unmap - does the platform need unmapping of sk_buffs?
 *
 *	Returns true if the platform needs sk_buff unmapping.  The compiler
 *	optimizes away unnecessary code if this returns true.
 */
static inline int need_skb_unmap(void)
{
#ifdef CONFIG_NEED_DMA_MAP_STATE
	return 1;
#else
	return 0;
#endif
}

/**
 *	txq_avail - return the number of available slots in a TX queue
 *	@tq: the TX queue
 *
 *	Returns the number of available descriptors in a TX queue.
 */
static inline unsigned int txq_avail(const struct sge_txq *tq)
{
	return tq->size - 1 - tq->in_use;
}

/**
 *	fl_cap - return the capacity of a Free List
 *	@fl: the Free List
 *
 *	Returns the capacity of a Free List.  The capacity is less than the
 *	size because an Egress Queue Index Unit worth of descriptors needs to
 *	be left unpopulated, otherwise the Producer and Consumer indices PIDX
 *	and CIDX will match and the hardware will think the FL is empty.
 */
static inline unsigned int fl_cap(const struct sge_fl *fl)
{
	return fl->size - FL_PER_EQ_UNIT;
}

/**
 *	fl_starving - return whether a Free List is starving.
 *	@adapter: pointer to the adapter
 *	@fl: the Free List
 *
 *	Tests specified Free List to see whether the number of buffers
 *	available to the hardware has falled below our "starvation"
 *	threshold.
 */
static inline bool fl_starving(const struct adapter *adapter,
			       const struct sge_fl *fl)
{
	const struct sge *s = &adapter->sge;

	return fl->avail - fl->pend_cred <= s->fl_starve_thres;
}

/**
 *	map_skb -  map an skb for DMA to the device
 *	@dev: the egress net device
 *	@skb: the packet to map
 *	@addr: a pointer to the base of the DMA mapping array
 *
 *	Map an skb for DMA to the device and return an array of DMA addresses.
 */
static int map_skb(struct device *dev, const struct sk_buff *skb,
		   dma_addr_t *addr)
{
	const skb_frag_t *fp, *end;
	const struct skb_shared_info *si;

	*addr = dma_map_single(dev, skb->data, skb_headlen(skb), DMA_TO_DEVICE);
	if (dma_mapping_error(dev, *addr))
		goto out_err;

	si = skb_shinfo(skb);
	end = &si->frags[si->nr_frags];
	for (fp = si->frags; fp < end; fp++) {
		*++addr = skb_frag_dma_map(dev, fp, 0, skb_frag_size(fp),
					   DMA_TO_DEVICE);
		if (dma_mapping_error(dev, *addr))
			goto unwind;
	}
	return 0;

unwind:
	while (fp-- > si->frags)
		dma_unmap_page(dev, *--addr, skb_frag_size(fp), DMA_TO_DEVICE);
	dma_unmap_single(dev, addr[-1], skb_headlen(skb), DMA_TO_DEVICE);

out_err:
	return -ENOMEM;
}

static void unmap_sgl(struct device *dev, const struct sk_buff *skb,
		      const struct ulptx_sgl *sgl, const struct sge_txq *tq)
{
	const struct ulptx_sge_pair *p;
	unsigned int nfrags = skb_shinfo(skb)->nr_frags;

	if (likely(skb_headlen(skb)))
		dma_unmap_single(dev, be64_to_cpu(sgl->addr0),
				 be32_to_cpu(sgl->len0), DMA_TO_DEVICE);
	else {
		dma_unmap_page(dev, be64_to_cpu(sgl->addr0),
			       be32_to_cpu(sgl->len0), DMA_TO_DEVICE);
		nfrags--;
	}

	/*
	 * the complexity below is because of the possibility of a wrap-around
	 * in the middle of an SGL
	 */
	for (p = sgl->sge; nfrags >= 2; nfrags -= 2) {
		if (likely((u8 *)(p + 1) <= (u8 *)tq->stat)) {
unmap:
			dma_unmap_page(dev, be64_to_cpu(p->addr[0]),
				       be32_to_cpu(p->len[0]), DMA_TO_DEVICE);
			dma_unmap_page(dev, be64_to_cpu(p->addr[1]),
				       be32_to_cpu(p->len[1]), DMA_TO_DEVICE);
			p++;
		} else if ((u8 *)p == (u8 *)tq->stat) {
			p = (const struct ulptx_sge_pair *)tq->desc;
			goto unmap;
		} else if ((u8 *)p + 8 == (u8 *)tq->stat) {
			const __be64 *addr = (const __be64 *)tq->desc;

			dma_unmap_page(dev, be64_to_cpu(addr[0]),
				       be32_to_cpu(p->len[0]), DMA_TO_DEVICE);
			dma_unmap_page(dev, be64_to_cpu(addr[1]),
				       be32_to_cpu(p->len[1]), DMA_TO_DEVICE);
			p = (const struct ulptx_sge_pair *)&addr[2];
		} else {
			const __be64 *addr = (const __be64 *)tq->desc;

			dma_unmap_page(dev, be64_to_cpu(p->addr[0]),
				       be32_to_cpu(p->len[0]), DMA_TO_DEVICE);
			dma_unmap_page(dev, be64_to_cpu(addr[0]),
				       be32_to_cpu(p->len[1]), DMA_TO_DEVICE);
			p = (const struct ulptx_sge_pair *)&addr[1];
		}
	}
	if (nfrags) {
		__be64 addr;

		if ((u8 *)p == (u8 *)tq->stat)
			p = (const struct ulptx_sge_pair *)tq->desc;
		addr = ((u8 *)p + 16 <= (u8 *)tq->stat
			? p->addr[0]
			: *(const __be64 *)tq->desc);
		dma_unmap_page(dev, be64_to_cpu(addr), be32_to_cpu(p->len[0]),
			       DMA_TO_DEVICE);
	}
}

/**
 *	free_tx_desc - reclaims TX descriptors and their buffers
 *	@adapter: the adapter
 *	@tq: the TX queue to reclaim descriptors from
 *	@n: the number of descriptors to reclaim
 *	@unmap: whether the buffers should be unmapped for DMA
 *
 *	Reclaims TX descriptors from an SGE TX queue and frees the associated
 *	TX buffers.  Called with the TX queue lock held.
 */
static void free_tx_desc(struct adapter *adapter, struct sge_txq *tq,
			 unsigned int n, bool unmap)
{
	struct tx_sw_desc *sdesc;
	unsigned int cidx = tq->cidx;
	struct device *dev = adapter->pdev_dev;

	const int need_unmap = need_skb_unmap() && unmap;

	sdesc = &tq->sdesc[cidx];
	while (n--) {
		/*
		 * If we kept a reference to the original TX skb, we need to
		 * unmap it from PCI DMA space (if required) and free it.
		 */
		if (sdesc->skb) {
			if (need_unmap)
				unmap_sgl(dev, sdesc->skb, sdesc->sgl, tq);
			dev_consume_skb_any(sdesc->skb);
			sdesc->skb = NULL;
		}

		sdesc++;
		if (++cidx == tq->size) {
			cidx = 0;
			sdesc = tq->sdesc;
		}
	}
	tq->cidx = cidx;
}

/*
 * Return the number of reclaimable descriptors in a TX queue.
 */
static inline int reclaimable(const struct sge_txq *tq)
{
	int hw_cidx = be16_to_cpu(tq->stat->cidx);
	int reclaimable = hw_cidx - tq->cidx;
	if (reclaimable < 0)
		reclaimable += tq->size;
	return reclaimable;
}

/**
 *	reclaim_completed_tx - reclaims completed TX descriptors
 *	@adapter: the adapter
 *	@tq: the TX queue to reclaim completed descriptors from
 *	@unmap: whether the buffers should be unmapped for DMA
 *
 *	Reclaims TX descriptors that the SGE has indicated it has processed,
 *	and frees the associated buffers if possible.  Called with the TX
 *	queue locked.
 */
static inline void reclaim_completed_tx(struct adapter *adapter,
					struct sge_txq *tq,
					bool unmap)
{
	int avail = reclaimable(tq);

	if (avail) {
		/*
		 * Limit the amount of clean up work we do at a time to keep
		 * the TX lock hold time O(1).
		 */
		if (avail > MAX_TX_RECLAIM)
			avail = MAX_TX_RECLAIM;

		free_tx_desc(adapter, tq, avail, unmap);
		tq->in_use -= avail;
	}
}

/**
 *	get_buf_size - return the size of an RX Free List buffer.
 *	@adapter: pointer to the associated adapter
 *	@sdesc: pointer to the software buffer descriptor
 */
static inline int get_buf_size(const struct adapter *adapter,
			       const struct rx_sw_desc *sdesc)
{
	const struct sge *s = &adapter->sge;

	return (s->fl_pg_order > 0 && (sdesc->dma_addr & RX_LARGE_BUF)
		? (PAGE_SIZE << s->fl_pg_order) : PAGE_SIZE);
}

/**
 *	free_rx_bufs - free RX buffers on an SGE Free List
 *	@adapter: the adapter
 *	@fl: the SGE Free List to free buffers from
 *	@n: how many buffers to free
 *
 *	Release the next @n buffers on an SGE Free List RX queue.   The
 *	buffers must be made inaccessible to hardware before calling this
 *	function.
 */
static void free_rx_bufs(struct adapter *adapter, struct sge_fl *fl, int n)
{
	while (n--) {
		struct rx_sw_desc *sdesc = &fl->sdesc[fl->cidx];

		if (is_buf_mapped(sdesc))
			dma_unmap_page(adapter->pdev_dev, get_buf_addr(sdesc),
				       get_buf_size(adapter, sdesc),
				       PCI_DMA_FROMDEVICE);
		put_page(sdesc->page);
		sdesc->page = NULL;
		if (++fl->cidx == fl->size)
			fl->cidx = 0;
		fl->avail--;
	}
}

/**
 *	unmap_rx_buf - unmap the current RX buffer on an SGE Free List
 *	@adapter: the adapter
 *	@fl: the SGE Free List
 *
 *	Unmap the current buffer on an SGE Free List RX queue.   The
 *	buffer must be made inaccessible to HW before calling this function.
 *
 *	This is similar to @free_rx_bufs above but does not free the buffer.
 *	Do note that the FL still loses any further access to the buffer.
 *	This is used predominantly to "transfer ownership" of an FL buffer
 *	to another entity (typically an skb's fragment list).
 */
static void unmap_rx_buf(struct adapter *adapter, struct sge_fl *fl)
{
	struct rx_sw_desc *sdesc = &fl->sdesc[fl->cidx];

	if (is_buf_mapped(sdesc))
		dma_unmap_page(adapter->pdev_dev, get_buf_addr(sdesc),
			       get_buf_size(adapter, sdesc),
			       PCI_DMA_FROMDEVICE);
	sdesc->page = NULL;
	if (++fl->cidx == fl->size)
		fl->cidx = 0;
	fl->avail--;
}

/**
 *	ring_fl_db - righ doorbell on free list
 *	@adapter: the adapter
 *	@fl: the Free List whose doorbell should be rung ...
 *
 *	Tell the Scatter Gather Engine that there are new free list entries
 *	available.
 */
static inline void ring_fl_db(struct adapter *adapter, struct sge_fl *fl)
{
	u32 val;

	/*
	 * The SGE keeps track of its Producer and Consumer Indices in terms
	 * of Egress Queue Units so we can only tell it about integral numbers
	 * of multiples of Free List Entries per Egress Queue Units ...
	 */
	if (fl->pend_cred >= FL_PER_EQ_UNIT) {
		val = PIDX(fl->pend_cred / FL_PER_EQ_UNIT);
		if (!is_t4(adapter->params.chip))
			val |= DBTYPE(1);
		wmb();
		t4_write_reg(adapter, T4VF_SGE_BASE_ADDR + SGE_VF_KDOORBELL,
			     DBPRIO(1) |
			     QID(fl->cntxt_id) | val);
		fl->pend_cred %= FL_PER_EQ_UNIT;
	}
}

/**
 *	set_rx_sw_desc - initialize software RX buffer descriptor
 *	@sdesc: pointer to the softwore RX buffer descriptor
 *	@page: pointer to the page data structure backing the RX buffer
 *	@dma_addr: PCI DMA address (possibly with low-bit flags)
 */
static inline void set_rx_sw_desc(struct rx_sw_desc *sdesc, struct page *page,
				  dma_addr_t dma_addr)
{
	sdesc->page = page;
	sdesc->dma_addr = dma_addr;
}

/*
 * Support for poisoning RX buffers ...
 */
#define POISON_BUF_VAL -1

static inline void poison_buf(struct page *page, size_t sz)
{
#if POISON_BUF_VAL >= 0
	memset(page_address(page), POISON_BUF_VAL, sz);
#endif
}

/**
 *	refill_fl - refill an SGE RX buffer ring
 *	@adapter: the adapter
 *	@fl: the Free List ring to refill
 *	@n: the number of new buffers to allocate
 *	@gfp: the gfp flags for the allocations
 *
 *	(Re)populate an SGE free-buffer queue with up to @n new packet buffers,
 *	allocated with the supplied gfp flags.  The caller must assure that
 *	@n does not exceed the queue's capacity -- i.e. (cidx == pidx) _IN
 *	EGRESS QUEUE UNITS_ indicates an empty Free List!  Returns the number
 *	of buffers allocated.  If afterwards the queue is found critically low,
 *	mark it as starving in the bitmap of starving FLs.
 */
static unsigned int refill_fl(struct adapter *adapter, struct sge_fl *fl,
			      int n, gfp_t gfp)
{
	struct sge *s = &adapter->sge;
	struct page *page;
	dma_addr_t dma_addr;
	unsigned int cred = fl->avail;
	__be64 *d = &fl->desc[fl->pidx];
	struct rx_sw_desc *sdesc = &fl->sdesc[fl->pidx];

	/*
	 * Sanity: ensure that the result of adding n Free List buffers
	 * won't result in wrapping the SGE's Producer Index around to
	 * it's Consumer Index thereby indicating an empty Free List ...
	 */
	BUG_ON(fl->avail + n > fl->size - FL_PER_EQ_UNIT);

	gfp |= __GFP_NOWARN;

	/*
	 * If we support large pages, prefer large buffers and fail over to
	 * small pages if we can't allocate large pages to satisfy the refill.
	 * If we don't support large pages, drop directly into the small page
	 * allocation code.
	 */
	if (s->fl_pg_order == 0)
		goto alloc_small_pages;

	while (n) {
<<<<<<< HEAD
		page = __dev_alloc_pages(gfp, FL_PG_ORDER);
=======
		page = alloc_pages(gfp | __GFP_COMP | __GFP_NOWARN,
				   s->fl_pg_order);
>>>>>>> b23dc5a7
		if (unlikely(!page)) {
			/*
			 * We've failed inour attempt to allocate a "large
			 * page".  Fail over to the "small page" allocation
			 * below.
			 */
			fl->large_alloc_failed++;
			break;
		}
		poison_buf(page, PAGE_SIZE << s->fl_pg_order);

		dma_addr = dma_map_page(adapter->pdev_dev, page, 0,
					PAGE_SIZE << s->fl_pg_order,
					PCI_DMA_FROMDEVICE);
		if (unlikely(dma_mapping_error(adapter->pdev_dev, dma_addr))) {
			/*
			 * We've run out of DMA mapping space.  Free up the
			 * buffer and return with what we've managed to put
			 * into the free list.  We don't want to fail over to
			 * the small page allocation below in this case
			 * because DMA mapping resources are typically
			 * critical resources once they become scarse.
			 */
			__free_pages(page, s->fl_pg_order);
			goto out;
		}
		dma_addr |= RX_LARGE_BUF;
		*d++ = cpu_to_be64(dma_addr);

		set_rx_sw_desc(sdesc, page, dma_addr);
		sdesc++;

		fl->avail++;
		if (++fl->pidx == fl->size) {
			fl->pidx = 0;
			sdesc = fl->sdesc;
			d = fl->desc;
		}
		n--;
	}

alloc_small_pages:
	while (n--) {
		page = __dev_alloc_page(gfp);
		if (unlikely(!page)) {
			fl->alloc_failed++;
			break;
		}
		poison_buf(page, PAGE_SIZE);

		dma_addr = dma_map_page(adapter->pdev_dev, page, 0, PAGE_SIZE,
				       PCI_DMA_FROMDEVICE);
		if (unlikely(dma_mapping_error(adapter->pdev_dev, dma_addr))) {
			put_page(page);
			break;
		}
		*d++ = cpu_to_be64(dma_addr);

		set_rx_sw_desc(sdesc, page, dma_addr);
		sdesc++;

		fl->avail++;
		if (++fl->pidx == fl->size) {
			fl->pidx = 0;
			sdesc = fl->sdesc;
			d = fl->desc;
		}
	}

out:
	/*
	 * Update our accounting state to incorporate the new Free List
	 * buffers, tell the hardware about them and return the number of
	 * buffers which we were able to allocate.
	 */
	cred = fl->avail - cred;
	fl->pend_cred += cred;
	ring_fl_db(adapter, fl);

	if (unlikely(fl_starving(adapter, fl))) {
		smp_wmb();
		set_bit(fl->cntxt_id, adapter->sge.starving_fl);
	}

	return cred;
}

/*
 * Refill a Free List to its capacity or the Maximum Refill Increment,
 * whichever is smaller ...
 */
static inline void __refill_fl(struct adapter *adapter, struct sge_fl *fl)
{
	refill_fl(adapter, fl,
		  min((unsigned int)MAX_RX_REFILL, fl_cap(fl) - fl->avail),
		  GFP_ATOMIC);
}

/**
 *	alloc_ring - allocate resources for an SGE descriptor ring
 *	@dev: the PCI device's core device
 *	@nelem: the number of descriptors
 *	@hwsize: the size of each hardware descriptor
 *	@swsize: the size of each software descriptor
 *	@busaddrp: the physical PCI bus address of the allocated ring
 *	@swringp: return address pointer for software ring
 *	@stat_size: extra space in hardware ring for status information
 *
 *	Allocates resources for an SGE descriptor ring, such as TX queues,
 *	free buffer lists, response queues, etc.  Each SGE ring requires
 *	space for its hardware descriptors plus, optionally, space for software
 *	state associated with each hardware entry (the metadata).  The function
 *	returns three values: the virtual address for the hardware ring (the
 *	return value of the function), the PCI bus address of the hardware
 *	ring (in *busaddrp), and the address of the software ring (in swringp).
 *	Both the hardware and software rings are returned zeroed out.
 */
static void *alloc_ring(struct device *dev, size_t nelem, size_t hwsize,
			size_t swsize, dma_addr_t *busaddrp, void *swringp,
			size_t stat_size)
{
	/*
	 * Allocate the hardware ring and PCI DMA bus address space for said.
	 */
	size_t hwlen = nelem * hwsize + stat_size;
	void *hwring = dma_alloc_coherent(dev, hwlen, busaddrp, GFP_KERNEL);

	if (!hwring)
		return NULL;

	/*
	 * If the caller wants a software ring, allocate it and return a
	 * pointer to it in *swringp.
	 */
	BUG_ON((swsize != 0) != (swringp != NULL));
	if (swsize) {
		void *swring = kcalloc(nelem, swsize, GFP_KERNEL);

		if (!swring) {
			dma_free_coherent(dev, hwlen, hwring, *busaddrp);
			return NULL;
		}
		*(void **)swringp = swring;
	}

	/*
	 * Zero out the hardware ring and return its address as our function
	 * value.
	 */
	memset(hwring, 0, hwlen);
	return hwring;
}

/**
 *	sgl_len - calculates the size of an SGL of the given capacity
 *	@n: the number of SGL entries
 *
 *	Calculates the number of flits (8-byte units) needed for a Direct
 *	Scatter/Gather List that can hold the given number of entries.
 */
static inline unsigned int sgl_len(unsigned int n)
{
	/*
	 * A Direct Scatter Gather List uses 32-bit lengths and 64-bit PCI DMA
	 * addresses.  The DSGL Work Request starts off with a 32-bit DSGL
	 * ULPTX header, then Length0, then Address0, then, for 1 <= i <= N,
	 * repeated sequences of { Length[i], Length[i+1], Address[i],
	 * Address[i+1] } (this ensures that all addresses are on 64-bit
	 * boundaries).  If N is even, then Length[N+1] should be set to 0 and
	 * Address[N+1] is omitted.
	 *
	 * The following calculation incorporates all of the above.  It's
	 * somewhat hard to follow but, briefly: the "+2" accounts for the
	 * first two flits which include the DSGL header, Length0 and
	 * Address0; the "(3*(n-1))/2" covers the main body of list entries (3
	 * flits for every pair of the remaining N) +1 if (n-1) is odd; and
	 * finally the "+((n-1)&1)" adds the one remaining flit needed if
	 * (n-1) is odd ...
	 */
	n--;
	return (3 * n) / 2 + (n & 1) + 2;
}

/**
 *	flits_to_desc - returns the num of TX descriptors for the given flits
 *	@flits: the number of flits
 *
 *	Returns the number of TX descriptors needed for the supplied number
 *	of flits.
 */
static inline unsigned int flits_to_desc(unsigned int flits)
{
	BUG_ON(flits > SGE_MAX_WR_LEN / sizeof(__be64));
	return DIV_ROUND_UP(flits, TXD_PER_EQ_UNIT);
}

/**
 *	is_eth_imm - can an Ethernet packet be sent as immediate data?
 *	@skb: the packet
 *
 *	Returns whether an Ethernet packet is small enough to fit completely as
 *	immediate data.
 */
static inline int is_eth_imm(const struct sk_buff *skb)
{
	/*
	 * The VF Driver uses the FW_ETH_TX_PKT_VM_WR firmware Work Request
	 * which does not accommodate immediate data.  We could dike out all
	 * of the support code for immediate data but that would tie our hands
	 * too much if we ever want to enhace the firmware.  It would also
	 * create more differences between the PF and VF Drivers.
	 */
	return false;
}

/**
 *	calc_tx_flits - calculate the number of flits for a packet TX WR
 *	@skb: the packet
 *
 *	Returns the number of flits needed for a TX Work Request for the
 *	given Ethernet packet, including the needed WR and CPL headers.
 */
static inline unsigned int calc_tx_flits(const struct sk_buff *skb)
{
	unsigned int flits;

	/*
	 * If the skb is small enough, we can pump it out as a work request
	 * with only immediate data.  In that case we just have to have the
	 * TX Packet header plus the skb data in the Work Request.
	 */
	if (is_eth_imm(skb))
		return DIV_ROUND_UP(skb->len + sizeof(struct cpl_tx_pkt),
				    sizeof(__be64));

	/*
	 * Otherwise, we're going to have to construct a Scatter gather list
	 * of the skb body and fragments.  We also include the flits necessary
	 * for the TX Packet Work Request and CPL.  We always have a firmware
	 * Write Header (incorporated as part of the cpl_tx_pkt_lso and
	 * cpl_tx_pkt structures), followed by either a TX Packet Write CPL
	 * message or, if we're doing a Large Send Offload, an LSO CPL message
	 * with an embeded TX Packet Write CPL message.
	 */
	flits = sgl_len(skb_shinfo(skb)->nr_frags + 1);
	if (skb_shinfo(skb)->gso_size)
		flits += (sizeof(struct fw_eth_tx_pkt_vm_wr) +
			  sizeof(struct cpl_tx_pkt_lso_core) +
			  sizeof(struct cpl_tx_pkt_core)) / sizeof(__be64);
	else
		flits += (sizeof(struct fw_eth_tx_pkt_vm_wr) +
			  sizeof(struct cpl_tx_pkt_core)) / sizeof(__be64);
	return flits;
}

/**
 *	write_sgl - populate a Scatter/Gather List for a packet
 *	@skb: the packet
 *	@tq: the TX queue we are writing into
 *	@sgl: starting location for writing the SGL
 *	@end: points right after the end of the SGL
 *	@start: start offset into skb main-body data to include in the SGL
 *	@addr: the list of DMA bus addresses for the SGL elements
 *
 *	Generates a Scatter/Gather List for the buffers that make up a packet.
 *	The caller must provide adequate space for the SGL that will be written.
 *	The SGL includes all of the packet's page fragments and the data in its
 *	main body except for the first @start bytes.  @pos must be 16-byte
 *	aligned and within a TX descriptor with available space.  @end points
 *	write after the end of the SGL but does not account for any potential
 *	wrap around, i.e., @end > @tq->stat.
 */
static void write_sgl(const struct sk_buff *skb, struct sge_txq *tq,
		      struct ulptx_sgl *sgl, u64 *end, unsigned int start,
		      const dma_addr_t *addr)
{
	unsigned int i, len;
	struct ulptx_sge_pair *to;
	const struct skb_shared_info *si = skb_shinfo(skb);
	unsigned int nfrags = si->nr_frags;
	struct ulptx_sge_pair buf[MAX_SKB_FRAGS / 2 + 1];

	len = skb_headlen(skb) - start;
	if (likely(len)) {
		sgl->len0 = htonl(len);
		sgl->addr0 = cpu_to_be64(addr[0] + start);
		nfrags++;
	} else {
		sgl->len0 = htonl(skb_frag_size(&si->frags[0]));
		sgl->addr0 = cpu_to_be64(addr[1]);
	}

	sgl->cmd_nsge = htonl(ULPTX_CMD_V(ULP_TX_SC_DSGL) |
			      ULPTX_NSGE(nfrags));
	if (likely(--nfrags == 0))
		return;
	/*
	 * Most of the complexity below deals with the possibility we hit the
	 * end of the queue in the middle of writing the SGL.  For this case
	 * only we create the SGL in a temporary buffer and then copy it.
	 */
	to = (u8 *)end > (u8 *)tq->stat ? buf : sgl->sge;

	for (i = (nfrags != si->nr_frags); nfrags >= 2; nfrags -= 2, to++) {
		to->len[0] = cpu_to_be32(skb_frag_size(&si->frags[i]));
		to->len[1] = cpu_to_be32(skb_frag_size(&si->frags[++i]));
		to->addr[0] = cpu_to_be64(addr[i]);
		to->addr[1] = cpu_to_be64(addr[++i]);
	}
	if (nfrags) {
		to->len[0] = cpu_to_be32(skb_frag_size(&si->frags[i]));
		to->len[1] = cpu_to_be32(0);
		to->addr[0] = cpu_to_be64(addr[i + 1]);
	}
	if (unlikely((u8 *)end > (u8 *)tq->stat)) {
		unsigned int part0 = (u8 *)tq->stat - (u8 *)sgl->sge, part1;

		if (likely(part0))
			memcpy(sgl->sge, buf, part0);
		part1 = (u8 *)end - (u8 *)tq->stat;
		memcpy(tq->desc, (u8 *)buf + part0, part1);
		end = (void *)tq->desc + part1;
	}
	if ((uintptr_t)end & 8)           /* 0-pad to multiple of 16 */
		*end = 0;
}

/**
 *	check_ring_tx_db - check and potentially ring a TX queue's doorbell
 *	@adapter: the adapter
 *	@tq: the TX queue
 *	@n: number of new descriptors to give to HW
 *
 *	Ring the doorbel for a TX queue.
 */
static inline void ring_tx_db(struct adapter *adapter, struct sge_txq *tq,
			      int n)
{
	/*
	 * Warn if we write doorbells with the wrong priority and write
	 * descriptors before telling HW.
	 */
	WARN_ON((QID(tq->cntxt_id) | PIDX(n)) & DBPRIO(1));
	wmb();
	t4_write_reg(adapter, T4VF_SGE_BASE_ADDR + SGE_VF_KDOORBELL,
		     QID(tq->cntxt_id) | PIDX(n));
}

/**
 *	inline_tx_skb - inline a packet's data into TX descriptors
 *	@skb: the packet
 *	@tq: the TX queue where the packet will be inlined
 *	@pos: starting position in the TX queue to inline the packet
 *
 *	Inline a packet's contents directly into TX descriptors, starting at
 *	the given position within the TX DMA ring.
 *	Most of the complexity of this operation is dealing with wrap arounds
 *	in the middle of the packet we want to inline.
 */
static void inline_tx_skb(const struct sk_buff *skb, const struct sge_txq *tq,
			  void *pos)
{
	u64 *p;
	int left = (void *)tq->stat - pos;

	if (likely(skb->len <= left)) {
		if (likely(!skb->data_len))
			skb_copy_from_linear_data(skb, pos, skb->len);
		else
			skb_copy_bits(skb, 0, pos, skb->len);
		pos += skb->len;
	} else {
		skb_copy_bits(skb, 0, pos, left);
		skb_copy_bits(skb, left, tq->desc, skb->len - left);
		pos = (void *)tq->desc + (skb->len - left);
	}

	/* 0-pad to multiple of 16 */
	p = PTR_ALIGN(pos, 8);
	if ((uintptr_t)p & 8)
		*p = 0;
}

/*
 * Figure out what HW csum a packet wants and return the appropriate control
 * bits.
 */
static u64 hwcsum(const struct sk_buff *skb)
{
	int csum_type;
	const struct iphdr *iph = ip_hdr(skb);

	if (iph->version == 4) {
		if (iph->protocol == IPPROTO_TCP)
			csum_type = TX_CSUM_TCPIP;
		else if (iph->protocol == IPPROTO_UDP)
			csum_type = TX_CSUM_UDPIP;
		else {
nocsum:
			/*
			 * unknown protocol, disable HW csum
			 * and hope a bad packet is detected
			 */
			return TXPKT_L4CSUM_DIS;
		}
	} else {
		/*
		 * this doesn't work with extension headers
		 */
		const struct ipv6hdr *ip6h = (const struct ipv6hdr *)iph;

		if (ip6h->nexthdr == IPPROTO_TCP)
			csum_type = TX_CSUM_TCPIP6;
		else if (ip6h->nexthdr == IPPROTO_UDP)
			csum_type = TX_CSUM_UDPIP6;
		else
			goto nocsum;
	}

	if (likely(csum_type >= TX_CSUM_TCPIP))
		return TXPKT_CSUM_TYPE(csum_type) |
			TXPKT_IPHDR_LEN(skb_network_header_len(skb)) |
			TXPKT_ETHHDR_LEN(skb_network_offset(skb) - ETH_HLEN);
	else {
		int start = skb_transport_offset(skb);

		return TXPKT_CSUM_TYPE(csum_type) |
			TXPKT_CSUM_START(start) |
			TXPKT_CSUM_LOC(start + skb->csum_offset);
	}
}

/*
 * Stop an Ethernet TX queue and record that state change.
 */
static void txq_stop(struct sge_eth_txq *txq)
{
	netif_tx_stop_queue(txq->txq);
	txq->q.stops++;
}

/*
 * Advance our software state for a TX queue by adding n in use descriptors.
 */
static inline void txq_advance(struct sge_txq *tq, unsigned int n)
{
	tq->in_use += n;
	tq->pidx += n;
	if (tq->pidx >= tq->size)
		tq->pidx -= tq->size;
}

/**
 *	t4vf_eth_xmit - add a packet to an Ethernet TX queue
 *	@skb: the packet
 *	@dev: the egress net device
 *
 *	Add a packet to an SGE Ethernet TX queue.  Runs with softirqs disabled.
 */
int t4vf_eth_xmit(struct sk_buff *skb, struct net_device *dev)
{
	u32 wr_mid;
	u64 cntrl, *end;
	int qidx, credits;
	unsigned int flits, ndesc;
	struct adapter *adapter;
	struct sge_eth_txq *txq;
	const struct port_info *pi;
	struct fw_eth_tx_pkt_vm_wr *wr;
	struct cpl_tx_pkt_core *cpl;
	const struct skb_shared_info *ssi;
	dma_addr_t addr[MAX_SKB_FRAGS + 1];
	const size_t fw_hdr_copy_len = (sizeof(wr->ethmacdst) +
					sizeof(wr->ethmacsrc) +
					sizeof(wr->ethtype) +
					sizeof(wr->vlantci));

	/*
	 * The chip minimum packet length is 10 octets but the firmware
	 * command that we are using requires that we copy the Ethernet header
	 * (including the VLAN tag) into the header so we reject anything
	 * smaller than that ...
	 */
	if (unlikely(skb->len < fw_hdr_copy_len))
		goto out_free;

	/*
	 * Figure out which TX Queue we're going to use.
	 */
	pi = netdev_priv(dev);
	adapter = pi->adapter;
	qidx = skb_get_queue_mapping(skb);
	BUG_ON(qidx >= pi->nqsets);
	txq = &adapter->sge.ethtxq[pi->first_qset + qidx];

	/*
	 * Take this opportunity to reclaim any TX Descriptors whose DMA
	 * transfers have completed.
	 */
	reclaim_completed_tx(adapter, &txq->q, true);

	/*
	 * Calculate the number of flits and TX Descriptors we're going to
	 * need along with how many TX Descriptors will be left over after
	 * we inject our Work Request.
	 */
	flits = calc_tx_flits(skb);
	ndesc = flits_to_desc(flits);
	credits = txq_avail(&txq->q) - ndesc;

	if (unlikely(credits < 0)) {
		/*
		 * Not enough room for this packet's Work Request.  Stop the
		 * TX Queue and return a "busy" condition.  The queue will get
		 * started later on when the firmware informs us that space
		 * has opened up.
		 */
		txq_stop(txq);
		dev_err(adapter->pdev_dev,
			"%s: TX ring %u full while queue awake!\n",
			dev->name, qidx);
		return NETDEV_TX_BUSY;
	}

	if (!is_eth_imm(skb) &&
	    unlikely(map_skb(adapter->pdev_dev, skb, addr) < 0)) {
		/*
		 * We need to map the skb into PCI DMA space (because it can't
		 * be in-lined directly into the Work Request) and the mapping
		 * operation failed.  Record the error and drop the packet.
		 */
		txq->mapping_err++;
		goto out_free;
	}

	wr_mid = FW_WR_LEN16_V(DIV_ROUND_UP(flits, 2));
	if (unlikely(credits < ETHTXQ_STOP_THRES)) {
		/*
		 * After we're done injecting the Work Request for this
		 * packet, we'll be below our "stop threshold" so stop the TX
		 * Queue now and schedule a request for an SGE Egress Queue
		 * Update message.  The queue will get started later on when
		 * the firmware processes this Work Request and sends us an
		 * Egress Queue Status Update message indicating that space
		 * has opened up.
		 */
		txq_stop(txq);
		wr_mid |= FW_WR_EQUEQ_F | FW_WR_EQUIQ_F;
	}

	/*
	 * Start filling in our Work Request.  Note that we do _not_ handle
	 * the WR Header wrapping around the TX Descriptor Ring.  If our
	 * maximum header size ever exceeds one TX Descriptor, we'll need to
	 * do something else here.
	 */
	BUG_ON(DIV_ROUND_UP(ETHTXQ_MAX_HDR, TXD_PER_EQ_UNIT) > 1);
	wr = (void *)&txq->q.desc[txq->q.pidx];
	wr->equiq_to_len16 = cpu_to_be32(wr_mid);
	wr->r3[0] = cpu_to_be64(0);
	wr->r3[1] = cpu_to_be64(0);
	skb_copy_from_linear_data(skb, (void *)wr->ethmacdst, fw_hdr_copy_len);
	end = (u64 *)wr + flits;

	/*
	 * If this is a Large Send Offload packet we'll put in an LSO CPL
	 * message with an encapsulated TX Packet CPL message.  Otherwise we
	 * just use a TX Packet CPL message.
	 */
	ssi = skb_shinfo(skb);
	if (ssi->gso_size) {
		struct cpl_tx_pkt_lso_core *lso = (void *)(wr + 1);
		bool v6 = (ssi->gso_type & SKB_GSO_TCPV6) != 0;
		int l3hdr_len = skb_network_header_len(skb);
		int eth_xtra_len = skb_network_offset(skb) - ETH_HLEN;

		wr->op_immdlen =
			cpu_to_be32(FW_WR_OP_V(FW_ETH_TX_PKT_VM_WR) |
				    FW_WR_IMMDLEN_V(sizeof(*lso) +
						    sizeof(*cpl)));
		/*
		 * Fill in the LSO CPL message.
		 */
		lso->lso_ctrl =
			cpu_to_be32(LSO_OPCODE(CPL_TX_PKT_LSO) |
				    LSO_FIRST_SLICE |
				    LSO_LAST_SLICE |
				    LSO_IPV6(v6) |
				    LSO_ETHHDR_LEN(eth_xtra_len/4) |
				    LSO_IPHDR_LEN(l3hdr_len/4) |
				    LSO_TCPHDR_LEN(tcp_hdr(skb)->doff));
		lso->ipid_ofst = cpu_to_be16(0);
		lso->mss = cpu_to_be16(ssi->gso_size);
		lso->seqno_offset = cpu_to_be32(0);
		if (is_t4(adapter->params.chip))
			lso->len = cpu_to_be32(skb->len);
		else
			lso->len = cpu_to_be32(LSO_T5_XFER_SIZE(skb->len));

		/*
		 * Set up TX Packet CPL pointer, control word and perform
		 * accounting.
		 */
		cpl = (void *)(lso + 1);
		cntrl = (TXPKT_CSUM_TYPE(v6 ? TX_CSUM_TCPIP6 : TX_CSUM_TCPIP) |
			 TXPKT_IPHDR_LEN(l3hdr_len) |
			 TXPKT_ETHHDR_LEN(eth_xtra_len));
		txq->tso++;
		txq->tx_cso += ssi->gso_segs;
	} else {
		int len;

		len = is_eth_imm(skb) ? skb->len + sizeof(*cpl) : sizeof(*cpl);
		wr->op_immdlen =
			cpu_to_be32(FW_WR_OP_V(FW_ETH_TX_PKT_VM_WR) |
				    FW_WR_IMMDLEN_V(len));

		/*
		 * Set up TX Packet CPL pointer, control word and perform
		 * accounting.
		 */
		cpl = (void *)(wr + 1);
		if (skb->ip_summed == CHECKSUM_PARTIAL) {
			cntrl = hwcsum(skb) | TXPKT_IPCSUM_DIS;
			txq->tx_cso++;
		} else
			cntrl = TXPKT_L4CSUM_DIS | TXPKT_IPCSUM_DIS;
	}

	/*
	 * If there's a VLAN tag present, add that to the list of things to
	 * do in this Work Request.
	 */
	if (vlan_tx_tag_present(skb)) {
		txq->vlan_ins++;
		cntrl |= TXPKT_VLAN_VLD | TXPKT_VLAN(vlan_tx_tag_get(skb));
	}

	/*
	 * Fill in the TX Packet CPL message header.
	 */
	cpl->ctrl0 = cpu_to_be32(TXPKT_OPCODE(CPL_TX_PKT_XT) |
				 TXPKT_INTF(pi->port_id) |
				 TXPKT_PF(0));
	cpl->pack = cpu_to_be16(0);
	cpl->len = cpu_to_be16(skb->len);
	cpl->ctrl1 = cpu_to_be64(cntrl);

#ifdef T4_TRACE
	T4_TRACE5(adapter->tb[txq->q.cntxt_id & 7],
		  "eth_xmit: ndesc %u, credits %u, pidx %u, len %u, frags %u",
		  ndesc, credits, txq->q.pidx, skb->len, ssi->nr_frags);
#endif

	/*
	 * Fill in the body of the TX Packet CPL message with either in-lined
	 * data or a Scatter/Gather List.
	 */
	if (is_eth_imm(skb)) {
		/*
		 * In-line the packet's data and free the skb since we don't
		 * need it any longer.
		 */
		inline_tx_skb(skb, &txq->q, cpl + 1);
		dev_consume_skb_any(skb);
	} else {
		/*
		 * Write the skb's Scatter/Gather list into the TX Packet CPL
		 * message and retain a pointer to the skb so we can free it
		 * later when its DMA completes.  (We store the skb pointer
		 * in the Software Descriptor corresponding to the last TX
		 * Descriptor used by the Work Request.)
		 *
		 * The retained skb will be freed when the corresponding TX
		 * Descriptors are reclaimed after their DMAs complete.
		 * However, this could take quite a while since, in general,
		 * the hardware is set up to be lazy about sending DMA
		 * completion notifications to us and we mostly perform TX
		 * reclaims in the transmit routine.
		 *
		 * This is good for performamce but means that we rely on new
		 * TX packets arriving to run the destructors of completed
		 * packets, which open up space in their sockets' send queues.
		 * Sometimes we do not get such new packets causing TX to
		 * stall.  A single UDP transmitter is a good example of this
		 * situation.  We have a clean up timer that periodically
		 * reclaims completed packets but it doesn't run often enough
		 * (nor do we want it to) to prevent lengthy stalls.  A
		 * solution to this problem is to run the destructor early,
		 * after the packet is queued but before it's DMAd.  A con is
		 * that we lie to socket memory accounting, but the amount of
		 * extra memory is reasonable (limited by the number of TX
		 * descriptors), the packets do actually get freed quickly by
		 * new packets almost always, and for protocols like TCP that
		 * wait for acks to really free up the data the extra memory
		 * is even less.  On the positive side we run the destructors
		 * on the sending CPU rather than on a potentially different
		 * completing CPU, usually a good thing.
		 *
		 * Run the destructor before telling the DMA engine about the
		 * packet to make sure it doesn't complete and get freed
		 * prematurely.
		 */
		struct ulptx_sgl *sgl = (struct ulptx_sgl *)(cpl + 1);
		struct sge_txq *tq = &txq->q;
		int last_desc;

		/*
		 * If the Work Request header was an exact multiple of our TX
		 * Descriptor length, then it's possible that the starting SGL
		 * pointer lines up exactly with the end of our TX Descriptor
		 * ring.  If that's the case, wrap around to the beginning
		 * here ...
		 */
		if (unlikely((void *)sgl == (void *)tq->stat)) {
			sgl = (void *)tq->desc;
			end = ((void *)tq->desc + ((void *)end - (void *)tq->stat));
		}

		write_sgl(skb, tq, sgl, end, 0, addr);
		skb_orphan(skb);

		last_desc = tq->pidx + ndesc - 1;
		if (last_desc >= tq->size)
			last_desc -= tq->size;
		tq->sdesc[last_desc].skb = skb;
		tq->sdesc[last_desc].sgl = sgl;
	}

	/*
	 * Advance our internal TX Queue state, tell the hardware about
	 * the new TX descriptors and return success.
	 */
	txq_advance(&txq->q, ndesc);
	dev->trans_start = jiffies;
	ring_tx_db(adapter, &txq->q, ndesc);
	return NETDEV_TX_OK;

out_free:
	/*
	 * An error of some sort happened.  Free the TX skb and tell the
	 * OS that we've "dealt" with the packet ...
	 */
	dev_kfree_skb_any(skb);
	return NETDEV_TX_OK;
}

/**
 *	copy_frags - copy fragments from gather list into skb_shared_info
 *	@skb: destination skb
 *	@gl: source internal packet gather list
 *	@offset: packet start offset in first page
 *
 *	Copy an internal packet gather list into a Linux skb_shared_info
 *	structure.
 */
static inline void copy_frags(struct sk_buff *skb,
			      const struct pkt_gl *gl,
			      unsigned int offset)
{
	int i;

	/* usually there's just one frag */
	__skb_fill_page_desc(skb, 0, gl->frags[0].page,
			     gl->frags[0].offset + offset,
			     gl->frags[0].size - offset);
	skb_shinfo(skb)->nr_frags = gl->nfrags;
	for (i = 1; i < gl->nfrags; i++)
		__skb_fill_page_desc(skb, i, gl->frags[i].page,
				     gl->frags[i].offset,
				     gl->frags[i].size);

	/* get a reference to the last page, we don't own it */
	get_page(gl->frags[gl->nfrags - 1].page);
}

/**
 *	t4vf_pktgl_to_skb - build an sk_buff from a packet gather list
 *	@gl: the gather list
 *	@skb_len: size of sk_buff main body if it carries fragments
 *	@pull_len: amount of data to move to the sk_buff's main body
 *
 *	Builds an sk_buff from the given packet gather list.  Returns the
 *	sk_buff or %NULL if sk_buff allocation failed.
 */
static struct sk_buff *t4vf_pktgl_to_skb(const struct pkt_gl *gl,
					 unsigned int skb_len,
					 unsigned int pull_len)
{
	struct sk_buff *skb;

	/*
	 * If the ingress packet is small enough, allocate an skb large enough
	 * for all of the data and copy it inline.  Otherwise, allocate an skb
	 * with enough room to pull in the header and reference the rest of
	 * the data via the skb fragment list.
	 *
	 * Below we rely on RX_COPY_THRES being less than the smallest Rx
	 * buff!  size, which is expected since buffers are at least
	 * PAGE_SIZEd.  In this case packets up to RX_COPY_THRES have only one
	 * fragment.
	 */
	if (gl->tot_len <= RX_COPY_THRES) {
		/* small packets have only one fragment */
		skb = alloc_skb(gl->tot_len, GFP_ATOMIC);
		if (unlikely(!skb))
			goto out;
		__skb_put(skb, gl->tot_len);
		skb_copy_to_linear_data(skb, gl->va, gl->tot_len);
	} else {
		skb = alloc_skb(skb_len, GFP_ATOMIC);
		if (unlikely(!skb))
			goto out;
		__skb_put(skb, pull_len);
		skb_copy_to_linear_data(skb, gl->va, pull_len);

		copy_frags(skb, gl, pull_len);
		skb->len = gl->tot_len;
		skb->data_len = skb->len - pull_len;
		skb->truesize += skb->data_len;
	}

out:
	return skb;
}

/**
 *	t4vf_pktgl_free - free a packet gather list
 *	@gl: the gather list
 *
 *	Releases the pages of a packet gather list.  We do not own the last
 *	page on the list and do not free it.
 */
static void t4vf_pktgl_free(const struct pkt_gl *gl)
{
	int frag;

	frag = gl->nfrags - 1;
	while (frag--)
		put_page(gl->frags[frag].page);
}

/**
 *	do_gro - perform Generic Receive Offload ingress packet processing
 *	@rxq: ingress RX Ethernet Queue
 *	@gl: gather list for ingress packet
 *	@pkt: CPL header for last packet fragment
 *
 *	Perform Generic Receive Offload (GRO) ingress packet processing.
 *	We use the standard Linux GRO interfaces for this.
 */
static void do_gro(struct sge_eth_rxq *rxq, const struct pkt_gl *gl,
		   const struct cpl_rx_pkt *pkt)
{
	struct adapter *adapter = rxq->rspq.adapter;
	struct sge *s = &adapter->sge;
	int ret;
	struct sk_buff *skb;

	skb = napi_get_frags(&rxq->rspq.napi);
	if (unlikely(!skb)) {
		t4vf_pktgl_free(gl);
		rxq->stats.rx_drops++;
		return;
	}

	copy_frags(skb, gl, s->pktshift);
	skb->len = gl->tot_len - s->pktshift;
	skb->data_len = skb->len;
	skb->truesize += skb->data_len;
	skb->ip_summed = CHECKSUM_UNNECESSARY;
	skb_record_rx_queue(skb, rxq->rspq.idx);

	if (pkt->vlan_ex) {
		__vlan_hwaccel_put_tag(skb, cpu_to_be16(ETH_P_8021Q),
					be16_to_cpu(pkt->vlan));
		rxq->stats.vlan_ex++;
	}
	ret = napi_gro_frags(&rxq->rspq.napi);

	if (ret == GRO_HELD)
		rxq->stats.lro_pkts++;
	else if (ret == GRO_MERGED || ret == GRO_MERGED_FREE)
		rxq->stats.lro_merged++;
	rxq->stats.pkts++;
	rxq->stats.rx_cso++;
}

/**
 *	t4vf_ethrx_handler - process an ingress ethernet packet
 *	@rspq: the response queue that received the packet
 *	@rsp: the response queue descriptor holding the RX_PKT message
 *	@gl: the gather list of packet fragments
 *
 *	Process an ingress ethernet packet and deliver it to the stack.
 */
int t4vf_ethrx_handler(struct sge_rspq *rspq, const __be64 *rsp,
		       const struct pkt_gl *gl)
{
	struct sk_buff *skb;
	const struct cpl_rx_pkt *pkt = (void *)rsp;
	bool csum_ok = pkt->csum_calc && !pkt->err_vec &&
		       (rspq->netdev->features & NETIF_F_RXCSUM);
	struct sge_eth_rxq *rxq = container_of(rspq, struct sge_eth_rxq, rspq);
	struct adapter *adapter = rspq->adapter;
	struct sge *s = &adapter->sge;

	/*
	 * If this is a good TCP packet and we have Generic Receive Offload
	 * enabled, handle the packet in the GRO path.
	 */
	if ((pkt->l2info & cpu_to_be32(RXF_TCP)) &&
	    (rspq->netdev->features & NETIF_F_GRO) && csum_ok &&
	    !pkt->ip_frag) {
		do_gro(rxq, gl, pkt);
		return 0;
	}

	/*
	 * Convert the Packet Gather List into an skb.
	 */
	skb = t4vf_pktgl_to_skb(gl, RX_SKB_LEN, RX_PULL_LEN);
	if (unlikely(!skb)) {
		t4vf_pktgl_free(gl);
		rxq->stats.rx_drops++;
		return 0;
	}
	__skb_pull(skb, s->pktshift);
	skb->protocol = eth_type_trans(skb, rspq->netdev);
	skb_record_rx_queue(skb, rspq->idx);
	rxq->stats.pkts++;

	if (csum_ok && !pkt->err_vec &&
	    (be32_to_cpu(pkt->l2info) & (RXF_UDP|RXF_TCP))) {
		if (!pkt->ip_frag)
			skb->ip_summed = CHECKSUM_UNNECESSARY;
		else {
			__sum16 c = (__force __sum16)pkt->csum;
			skb->csum = csum_unfold(c);
			skb->ip_summed = CHECKSUM_COMPLETE;
		}
		rxq->stats.rx_cso++;
	} else
		skb_checksum_none_assert(skb);

	if (pkt->vlan_ex) {
		rxq->stats.vlan_ex++;
		__vlan_hwaccel_put_tag(skb, htons(ETH_P_8021Q), be16_to_cpu(pkt->vlan));
	}

	netif_receive_skb(skb);

	return 0;
}

/**
 *	is_new_response - check if a response is newly written
 *	@rc: the response control descriptor
 *	@rspq: the response queue
 *
 *	Returns true if a response descriptor contains a yet unprocessed
 *	response.
 */
static inline bool is_new_response(const struct rsp_ctrl *rc,
				   const struct sge_rspq *rspq)
{
	return RSPD_GEN(rc->type_gen) == rspq->gen;
}

/**
 *	restore_rx_bufs - put back a packet's RX buffers
 *	@gl: the packet gather list
 *	@fl: the SGE Free List
 *	@nfrags: how many fragments in @si
 *
 *	Called when we find out that the current packet, @si, can't be
 *	processed right away for some reason.  This is a very rare event and
 *	there's no effort to make this suspension/resumption process
 *	particularly efficient.
 *
 *	We implement the suspension by putting all of the RX buffers associated
 *	with the current packet back on the original Free List.  The buffers
 *	have already been unmapped and are left unmapped, we mark them as
 *	unmapped in order to prevent further unmapping attempts.  (Effectively
 *	this function undoes the series of @unmap_rx_buf calls which were done
 *	to create the current packet's gather list.)  This leaves us ready to
 *	restart processing of the packet the next time we start processing the
 *	RX Queue ...
 */
static void restore_rx_bufs(const struct pkt_gl *gl, struct sge_fl *fl,
			    int frags)
{
	struct rx_sw_desc *sdesc;

	while (frags--) {
		if (fl->cidx == 0)
			fl->cidx = fl->size - 1;
		else
			fl->cidx--;
		sdesc = &fl->sdesc[fl->cidx];
		sdesc->page = gl->frags[frags].page;
		sdesc->dma_addr |= RX_UNMAPPED_BUF;
		fl->avail++;
	}
}

/**
 *	rspq_next - advance to the next entry in a response queue
 *	@rspq: the queue
 *
 *	Updates the state of a response queue to advance it to the next entry.
 */
static inline void rspq_next(struct sge_rspq *rspq)
{
	rspq->cur_desc = (void *)rspq->cur_desc + rspq->iqe_len;
	if (unlikely(++rspq->cidx == rspq->size)) {
		rspq->cidx = 0;
		rspq->gen ^= 1;
		rspq->cur_desc = rspq->desc;
	}
}

/**
 *	process_responses - process responses from an SGE response queue
 *	@rspq: the ingress response queue to process
 *	@budget: how many responses can be processed in this round
 *
 *	Process responses from a Scatter Gather Engine response queue up to
 *	the supplied budget.  Responses include received packets as well as
 *	control messages from firmware or hardware.
 *
 *	Additionally choose the interrupt holdoff time for the next interrupt
 *	on this queue.  If the system is under memory shortage use a fairly
 *	long delay to help recovery.
 */
static int process_responses(struct sge_rspq *rspq, int budget)
{
	struct sge_eth_rxq *rxq = container_of(rspq, struct sge_eth_rxq, rspq);
	struct adapter *adapter = rspq->adapter;
	struct sge *s = &adapter->sge;
	int budget_left = budget;

	while (likely(budget_left)) {
		int ret, rsp_type;
		const struct rsp_ctrl *rc;

		rc = (void *)rspq->cur_desc + (rspq->iqe_len - sizeof(*rc));
		if (!is_new_response(rc, rspq))
			break;

		/*
		 * Figure out what kind of response we've received from the
		 * SGE.
		 */
		rmb();
		rsp_type = RSPD_TYPE(rc->type_gen);
		if (likely(rsp_type == RSP_TYPE_FLBUF)) {
			struct page_frag *fp;
			struct pkt_gl gl;
			const struct rx_sw_desc *sdesc;
			u32 bufsz, frag;
			u32 len = be32_to_cpu(rc->pldbuflen_qid);

			/*
			 * If we get a "new buffer" message from the SGE we
			 * need to move on to the next Free List buffer.
			 */
			if (len & RSPD_NEWBUF) {
				/*
				 * We get one "new buffer" message when we
				 * first start up a queue so we need to ignore
				 * it when our offset into the buffer is 0.
				 */
				if (likely(rspq->offset > 0)) {
					free_rx_bufs(rspq->adapter, &rxq->fl,
						     1);
					rspq->offset = 0;
				}
				len = RSPD_LEN(len);
			}
			gl.tot_len = len;

			/*
			 * Gather packet fragments.
			 */
			for (frag = 0, fp = gl.frags; /**/; frag++, fp++) {
				BUG_ON(frag >= MAX_SKB_FRAGS);
				BUG_ON(rxq->fl.avail == 0);
				sdesc = &rxq->fl.sdesc[rxq->fl.cidx];
				bufsz = get_buf_size(adapter, sdesc);
				fp->page = sdesc->page;
				fp->offset = rspq->offset;
				fp->size = min(bufsz, len);
				len -= fp->size;
				if (!len)
					break;
				unmap_rx_buf(rspq->adapter, &rxq->fl);
			}
			gl.nfrags = frag+1;

			/*
			 * Last buffer remains mapped so explicitly make it
			 * coherent for CPU access and start preloading first
			 * cache line ...
			 */
			dma_sync_single_for_cpu(rspq->adapter->pdev_dev,
						get_buf_addr(sdesc),
						fp->size, DMA_FROM_DEVICE);
			gl.va = (page_address(gl.frags[0].page) +
				 gl.frags[0].offset);
			prefetch(gl.va);

			/*
			 * Hand the new ingress packet to the handler for
			 * this Response Queue.
			 */
			ret = rspq->handler(rspq, rspq->cur_desc, &gl);
			if (likely(ret == 0))
				rspq->offset += ALIGN(fp->size, s->fl_align);
			else
				restore_rx_bufs(&gl, &rxq->fl, frag);
		} else if (likely(rsp_type == RSP_TYPE_CPL)) {
			ret = rspq->handler(rspq, rspq->cur_desc, NULL);
		} else {
			WARN_ON(rsp_type > RSP_TYPE_CPL);
			ret = 0;
		}

		if (unlikely(ret)) {
			/*
			 * Couldn't process descriptor, back off for recovery.
			 * We use the SGE's last timer which has the longest
			 * interrupt coalescing value ...
			 */
			const int NOMEM_TIMER_IDX = SGE_NTIMERS-1;
			rspq->next_intr_params =
				QINTR_TIMER_IDX(NOMEM_TIMER_IDX);
			break;
		}

		rspq_next(rspq);
		budget_left--;
	}

	/*
	 * If this is a Response Queue with an associated Free List and
	 * at least two Egress Queue units available in the Free List
	 * for new buffer pointers, refill the Free List.
	 */
	if (rspq->offset >= 0 &&
	    rxq->fl.size - rxq->fl.avail >= 2*FL_PER_EQ_UNIT)
		__refill_fl(rspq->adapter, &rxq->fl);
	return budget - budget_left;
}

/**
 *	napi_rx_handler - the NAPI handler for RX processing
 *	@napi: the napi instance
 *	@budget: how many packets we can process in this round
 *
 *	Handler for new data events when using NAPI.  This does not need any
 *	locking or protection from interrupts as data interrupts are off at
 *	this point and other adapter interrupts do not interfere (the latter
 *	in not a concern at all with MSI-X as non-data interrupts then have
 *	a separate handler).
 */
static int napi_rx_handler(struct napi_struct *napi, int budget)
{
	unsigned int intr_params;
	struct sge_rspq *rspq = container_of(napi, struct sge_rspq, napi);
	int work_done = process_responses(rspq, budget);

	if (likely(work_done < budget)) {
		napi_complete(napi);
		intr_params = rspq->next_intr_params;
		rspq->next_intr_params = rspq->intr_params;
	} else
		intr_params = QINTR_TIMER_IDX(SGE_TIMER_UPD_CIDX);

	if (unlikely(work_done == 0))
		rspq->unhandled_irqs++;

	t4_write_reg(rspq->adapter,
		     T4VF_SGE_BASE_ADDR + SGE_VF_GTS,
		     CIDXINC(work_done) |
		     INGRESSQID((u32)rspq->cntxt_id) |
		     SEINTARM(intr_params));
	return work_done;
}

/*
 * The MSI-X interrupt handler for an SGE response queue for the NAPI case
 * (i.e., response queue serviced by NAPI polling).
 */
irqreturn_t t4vf_sge_intr_msix(int irq, void *cookie)
{
	struct sge_rspq *rspq = cookie;

	napi_schedule(&rspq->napi);
	return IRQ_HANDLED;
}

/*
 * Process the indirect interrupt entries in the interrupt queue and kick off
 * NAPI for each queue that has generated an entry.
 */
static unsigned int process_intrq(struct adapter *adapter)
{
	struct sge *s = &adapter->sge;
	struct sge_rspq *intrq = &s->intrq;
	unsigned int work_done;

	spin_lock(&adapter->sge.intrq_lock);
	for (work_done = 0; ; work_done++) {
		const struct rsp_ctrl *rc;
		unsigned int qid, iq_idx;
		struct sge_rspq *rspq;

		/*
		 * Grab the next response from the interrupt queue and bail
		 * out if it's not a new response.
		 */
		rc = (void *)intrq->cur_desc + (intrq->iqe_len - sizeof(*rc));
		if (!is_new_response(rc, intrq))
			break;

		/*
		 * If the response isn't a forwarded interrupt message issue a
		 * error and go on to the next response message.  This should
		 * never happen ...
		 */
		rmb();
		if (unlikely(RSPD_TYPE(rc->type_gen) != RSP_TYPE_INTR)) {
			dev_err(adapter->pdev_dev,
				"Unexpected INTRQ response type %d\n",
				RSPD_TYPE(rc->type_gen));
			continue;
		}

		/*
		 * Extract the Queue ID from the interrupt message and perform
		 * sanity checking to make sure it really refers to one of our
		 * Ingress Queues which is active and matches the queue's ID.
		 * None of these error conditions should ever happen so we may
		 * want to either make them fatal and/or conditionalized under
		 * DEBUG.
		 */
		qid = RSPD_QID(be32_to_cpu(rc->pldbuflen_qid));
		iq_idx = IQ_IDX(s, qid);
		if (unlikely(iq_idx >= MAX_INGQ)) {
			dev_err(adapter->pdev_dev,
				"Ingress QID %d out of range\n", qid);
			continue;
		}
		rspq = s->ingr_map[iq_idx];
		if (unlikely(rspq == NULL)) {
			dev_err(adapter->pdev_dev,
				"Ingress QID %d RSPQ=NULL\n", qid);
			continue;
		}
		if (unlikely(rspq->abs_id != qid)) {
			dev_err(adapter->pdev_dev,
				"Ingress QID %d refers to RSPQ %d\n",
				qid, rspq->abs_id);
			continue;
		}

		/*
		 * Schedule NAPI processing on the indicated Response Queue
		 * and move on to the next entry in the Forwarded Interrupt
		 * Queue.
		 */
		napi_schedule(&rspq->napi);
		rspq_next(intrq);
	}

	t4_write_reg(adapter, T4VF_SGE_BASE_ADDR + SGE_VF_GTS,
		     CIDXINC(work_done) |
		     INGRESSQID(intrq->cntxt_id) |
		     SEINTARM(intrq->intr_params));

	spin_unlock(&adapter->sge.intrq_lock);

	return work_done;
}

/*
 * The MSI interrupt handler handles data events from SGE response queues as
 * well as error and other async events as they all use the same MSI vector.
 */
static irqreturn_t t4vf_intr_msi(int irq, void *cookie)
{
	struct adapter *adapter = cookie;

	process_intrq(adapter);
	return IRQ_HANDLED;
}

/**
 *	t4vf_intr_handler - select the top-level interrupt handler
 *	@adapter: the adapter
 *
 *	Selects the top-level interrupt handler based on the type of interrupts
 *	(MSI-X or MSI).
 */
irq_handler_t t4vf_intr_handler(struct adapter *adapter)
{
	BUG_ON((adapter->flags & (USING_MSIX|USING_MSI)) == 0);
	if (adapter->flags & USING_MSIX)
		return t4vf_sge_intr_msix;
	else
		return t4vf_intr_msi;
}

/**
 *	sge_rx_timer_cb - perform periodic maintenance of SGE RX queues
 *	@data: the adapter
 *
 *	Runs periodically from a timer to perform maintenance of SGE RX queues.
 *
 *	a) Replenishes RX queues that have run out due to memory shortage.
 *	Normally new RX buffers are added when existing ones are consumed but
 *	when out of memory a queue can become empty.  We schedule NAPI to do
 *	the actual refill.
 */
static void sge_rx_timer_cb(unsigned long data)
{
	struct adapter *adapter = (struct adapter *)data;
	struct sge *s = &adapter->sge;
	unsigned int i;

	/*
	 * Scan the "Starving Free Lists" flag array looking for any Free
	 * Lists in need of more free buffers.  If we find one and it's not
	 * being actively polled, then bump its "starving" counter and attempt
	 * to refill it.  If we're successful in adding enough buffers to push
	 * the Free List over the starving threshold, then we can clear its
	 * "starving" status.
	 */
	for (i = 0; i < ARRAY_SIZE(s->starving_fl); i++) {
		unsigned long m;

		for (m = s->starving_fl[i]; m; m &= m - 1) {
			unsigned int id = __ffs(m) + i * BITS_PER_LONG;
			struct sge_fl *fl = s->egr_map[id];

			clear_bit(id, s->starving_fl);
			smp_mb__after_atomic();

			/*
			 * Since we are accessing fl without a lock there's a
			 * small probability of a false positive where we
			 * schedule napi but the FL is no longer starving.
			 * No biggie.
			 */
			if (fl_starving(adapter, fl)) {
				struct sge_eth_rxq *rxq;

				rxq = container_of(fl, struct sge_eth_rxq, fl);
				if (napi_reschedule(&rxq->rspq.napi))
					fl->starving++;
				else
					set_bit(id, s->starving_fl);
			}
		}
	}

	/*
	 * Reschedule the next scan for starving Free Lists ...
	 */
	mod_timer(&s->rx_timer, jiffies + RX_QCHECK_PERIOD);
}

/**
 *	sge_tx_timer_cb - perform periodic maintenance of SGE Tx queues
 *	@data: the adapter
 *
 *	Runs periodically from a timer to perform maintenance of SGE TX queues.
 *
 *	b) Reclaims completed Tx packets for the Ethernet queues.  Normally
 *	packets are cleaned up by new Tx packets, this timer cleans up packets
 *	when no new packets are being submitted.  This is essential for pktgen,
 *	at least.
 */
static void sge_tx_timer_cb(unsigned long data)
{
	struct adapter *adapter = (struct adapter *)data;
	struct sge *s = &adapter->sge;
	unsigned int i, budget;

	budget = MAX_TIMER_TX_RECLAIM;
	i = s->ethtxq_rover;
	do {
		struct sge_eth_txq *txq = &s->ethtxq[i];

		if (reclaimable(&txq->q) && __netif_tx_trylock(txq->txq)) {
			int avail = reclaimable(&txq->q);

			if (avail > budget)
				avail = budget;

			free_tx_desc(adapter, &txq->q, avail, true);
			txq->q.in_use -= avail;
			__netif_tx_unlock(txq->txq);

			budget -= avail;
			if (!budget)
				break;
		}

		i++;
		if (i >= s->ethqsets)
			i = 0;
	} while (i != s->ethtxq_rover);
	s->ethtxq_rover = i;

	/*
	 * If we found too many reclaimable packets schedule a timer in the
	 * near future to continue where we left off.  Otherwise the next timer
	 * will be at its normal interval.
	 */
	mod_timer(&s->tx_timer, jiffies + (budget ? TX_QCHECK_PERIOD : 2));
}

/**
 *	t4vf_sge_alloc_rxq - allocate an SGE RX Queue
 *	@adapter: the adapter
 *	@rspq: pointer to to the new rxq's Response Queue to be filled in
 *	@iqasynch: if 0, a normal rspq; if 1, an asynchronous event queue
 *	@dev: the network device associated with the new rspq
 *	@intr_dest: MSI-X vector index (overriden in MSI mode)
 *	@fl: pointer to the new rxq's Free List to be filled in
 *	@hnd: the interrupt handler to invoke for the rspq
 */
int t4vf_sge_alloc_rxq(struct adapter *adapter, struct sge_rspq *rspq,
		       bool iqasynch, struct net_device *dev,
		       int intr_dest,
		       struct sge_fl *fl, rspq_handler_t hnd)
{
	struct sge *s = &adapter->sge;
	struct port_info *pi = netdev_priv(dev);
	struct fw_iq_cmd cmd, rpl;
	int ret, iqandst, flsz = 0;

	/*
	 * If we're using MSI interrupts and we're not initializing the
	 * Forwarded Interrupt Queue itself, then set up this queue for
	 * indirect interrupts to the Forwarded Interrupt Queue.  Obviously
	 * the Forwarded Interrupt Queue must be set up before any other
	 * ingress queue ...
	 */
	if ((adapter->flags & USING_MSI) && rspq != &adapter->sge.intrq) {
		iqandst = SGE_INTRDST_IQ;
		intr_dest = adapter->sge.intrq.abs_id;
	} else
		iqandst = SGE_INTRDST_PCI;

	/*
	 * Allocate the hardware ring for the Response Queue.  The size needs
	 * to be a multiple of 16 which includes the mandatory status entry
	 * (regardless of whether the Status Page capabilities are enabled or
	 * not).
	 */
	rspq->size = roundup(rspq->size, 16);
	rspq->desc = alloc_ring(adapter->pdev_dev, rspq->size, rspq->iqe_len,
				0, &rspq->phys_addr, NULL, 0);
	if (!rspq->desc)
		return -ENOMEM;

	/*
	 * Fill in the Ingress Queue Command.  Note: Ideally this code would
	 * be in t4vf_hw.c but there are so many parameters and dependencies
	 * on our Linux SGE state that we would end up having to pass tons of
	 * parameters.  We'll have to think about how this might be migrated
	 * into OS-independent common code ...
	 */
	memset(&cmd, 0, sizeof(cmd));
	cmd.op_to_vfn = cpu_to_be32(FW_CMD_OP_V(FW_IQ_CMD) |
				    FW_CMD_REQUEST_F |
				    FW_CMD_WRITE_F |
				    FW_CMD_EXEC_F);
	cmd.alloc_to_len16 = cpu_to_be32(FW_IQ_CMD_ALLOC |
					 FW_IQ_CMD_IQSTART(1) |
					 FW_LEN16(cmd));
	cmd.type_to_iqandstindex =
		cpu_to_be32(FW_IQ_CMD_TYPE(FW_IQ_TYPE_FL_INT_CAP) |
			    FW_IQ_CMD_IQASYNCH(iqasynch) |
			    FW_IQ_CMD_VIID(pi->viid) |
			    FW_IQ_CMD_IQANDST(iqandst) |
			    FW_IQ_CMD_IQANUS(1) |
			    FW_IQ_CMD_IQANUD(SGE_UPDATEDEL_INTR) |
			    FW_IQ_CMD_IQANDSTINDEX(intr_dest));
	cmd.iqdroprss_to_iqesize =
		cpu_to_be16(FW_IQ_CMD_IQPCIECH(pi->port_id) |
			    FW_IQ_CMD_IQGTSMODE |
			    FW_IQ_CMD_IQINTCNTTHRESH(rspq->pktcnt_idx) |
			    FW_IQ_CMD_IQESIZE(ilog2(rspq->iqe_len) - 4));
	cmd.iqsize = cpu_to_be16(rspq->size);
	cmd.iqaddr = cpu_to_be64(rspq->phys_addr);

	if (fl) {
		/*
		 * Allocate the ring for the hardware free list (with space
		 * for its status page) along with the associated software
		 * descriptor ring.  The free list size needs to be a multiple
		 * of the Egress Queue Unit.
		 */
		fl->size = roundup(fl->size, FL_PER_EQ_UNIT);
		fl->desc = alloc_ring(adapter->pdev_dev, fl->size,
				      sizeof(__be64), sizeof(struct rx_sw_desc),
				      &fl->addr, &fl->sdesc, s->stat_len);
		if (!fl->desc) {
			ret = -ENOMEM;
			goto err;
		}

		/*
		 * Calculate the size of the hardware free list ring plus
		 * Status Page (which the SGE will place after the end of the
		 * free list ring) in Egress Queue Units.
		 */
		flsz = (fl->size / FL_PER_EQ_UNIT +
			s->stat_len / EQ_UNIT);

		/*
		 * Fill in all the relevant firmware Ingress Queue Command
		 * fields for the free list.
		 */
		cmd.iqns_to_fl0congen =
			cpu_to_be32(
				FW_IQ_CMD_FL0HOSTFCMODE(SGE_HOSTFCMODE_NONE) |
				FW_IQ_CMD_FL0PACKEN(1) |
				FW_IQ_CMD_FL0PADEN(1));
		cmd.fl0dcaen_to_fl0cidxfthresh =
			cpu_to_be16(
				FW_IQ_CMD_FL0FBMIN(SGE_FETCHBURSTMIN_64B) |
				FW_IQ_CMD_FL0FBMAX(SGE_FETCHBURSTMAX_512B));
		cmd.fl0size = cpu_to_be16(flsz);
		cmd.fl0addr = cpu_to_be64(fl->addr);
	}

	/*
	 * Issue the firmware Ingress Queue Command and extract the results if
	 * it completes successfully.
	 */
	ret = t4vf_wr_mbox(adapter, &cmd, sizeof(cmd), &rpl);
	if (ret)
		goto err;

	netif_napi_add(dev, &rspq->napi, napi_rx_handler, 64);
	rspq->cur_desc = rspq->desc;
	rspq->cidx = 0;
	rspq->gen = 1;
	rspq->next_intr_params = rspq->intr_params;
	rspq->cntxt_id = be16_to_cpu(rpl.iqid);
	rspq->abs_id = be16_to_cpu(rpl.physiqid);
	rspq->size--;			/* subtract status entry */
	rspq->adapter = adapter;
	rspq->netdev = dev;
	rspq->handler = hnd;

	/* set offset to -1 to distinguish ingress queues without FL */
	rspq->offset = fl ? 0 : -1;

	if (fl) {
		fl->cntxt_id = be16_to_cpu(rpl.fl0id);
		fl->avail = 0;
		fl->pend_cred = 0;
		fl->pidx = 0;
		fl->cidx = 0;
		fl->alloc_failed = 0;
		fl->large_alloc_failed = 0;
		fl->starving = 0;
		refill_fl(adapter, fl, fl_cap(fl), GFP_KERNEL);
	}

	return 0;

err:
	/*
	 * An error occurred.  Clean up our partial allocation state and
	 * return the error.
	 */
	if (rspq->desc) {
		dma_free_coherent(adapter->pdev_dev, rspq->size * rspq->iqe_len,
				  rspq->desc, rspq->phys_addr);
		rspq->desc = NULL;
	}
	if (fl && fl->desc) {
		kfree(fl->sdesc);
		fl->sdesc = NULL;
		dma_free_coherent(adapter->pdev_dev, flsz * EQ_UNIT,
				  fl->desc, fl->addr);
		fl->desc = NULL;
	}
	return ret;
}

/**
 *	t4vf_sge_alloc_eth_txq - allocate an SGE Ethernet TX Queue
 *	@adapter: the adapter
 *	@txq: pointer to the new txq to be filled in
 *	@devq: the network TX queue associated with the new txq
 *	@iqid: the relative ingress queue ID to which events relating to
 *		the new txq should be directed
 */
int t4vf_sge_alloc_eth_txq(struct adapter *adapter, struct sge_eth_txq *txq,
			   struct net_device *dev, struct netdev_queue *devq,
			   unsigned int iqid)
{
	struct sge *s = &adapter->sge;
	int ret, nentries;
	struct fw_eq_eth_cmd cmd, rpl;
	struct port_info *pi = netdev_priv(dev);

	/*
	 * Calculate the size of the hardware TX Queue (including the Status
	 * Page on the end of the TX Queue) in units of TX Descriptors.
	 */
	nentries = txq->q.size + s->stat_len / sizeof(struct tx_desc);

	/*
	 * Allocate the hardware ring for the TX ring (with space for its
	 * status page) along with the associated software descriptor ring.
	 */
	txq->q.desc = alloc_ring(adapter->pdev_dev, txq->q.size,
				 sizeof(struct tx_desc),
				 sizeof(struct tx_sw_desc),
				 &txq->q.phys_addr, &txq->q.sdesc, s->stat_len);
	if (!txq->q.desc)
		return -ENOMEM;

	/*
	 * Fill in the Egress Queue Command.  Note: As with the direct use of
	 * the firmware Ingress Queue COmmand above in our RXQ allocation
	 * routine, ideally, this code would be in t4vf_hw.c.  Again, we'll
	 * have to see if there's some reasonable way to parameterize it
	 * into the common code ...
	 */
	memset(&cmd, 0, sizeof(cmd));
	cmd.op_to_vfn = cpu_to_be32(FW_CMD_OP_V(FW_EQ_ETH_CMD) |
				    FW_CMD_REQUEST_F |
				    FW_CMD_WRITE_F |
				    FW_CMD_EXEC_F);
	cmd.alloc_to_len16 = cpu_to_be32(FW_EQ_ETH_CMD_ALLOC |
					 FW_EQ_ETH_CMD_EQSTART |
					 FW_LEN16(cmd));
	cmd.viid_pkd = cpu_to_be32(FW_EQ_ETH_CMD_AUTOEQUEQE |
				   FW_EQ_ETH_CMD_VIID(pi->viid));
	cmd.fetchszm_to_iqid =
		cpu_to_be32(FW_EQ_ETH_CMD_HOSTFCMODE(SGE_HOSTFCMODE_STPG) |
			    FW_EQ_ETH_CMD_PCIECHN(pi->port_id) |
			    FW_EQ_ETH_CMD_IQID(iqid));
	cmd.dcaen_to_eqsize =
		cpu_to_be32(FW_EQ_ETH_CMD_FBMIN(SGE_FETCHBURSTMIN_64B) |
			    FW_EQ_ETH_CMD_FBMAX(SGE_FETCHBURSTMAX_512B) |
			    FW_EQ_ETH_CMD_CIDXFTHRESH(SGE_CIDXFLUSHTHRESH_32) |
			    FW_EQ_ETH_CMD_EQSIZE(nentries));
	cmd.eqaddr = cpu_to_be64(txq->q.phys_addr);

	/*
	 * Issue the firmware Egress Queue Command and extract the results if
	 * it completes successfully.
	 */
	ret = t4vf_wr_mbox(adapter, &cmd, sizeof(cmd), &rpl);
	if (ret) {
		/*
		 * The girmware Ingress Queue Command failed for some reason.
		 * Free up our partial allocation state and return the error.
		 */
		kfree(txq->q.sdesc);
		txq->q.sdesc = NULL;
		dma_free_coherent(adapter->pdev_dev,
				  nentries * sizeof(struct tx_desc),
				  txq->q.desc, txq->q.phys_addr);
		txq->q.desc = NULL;
		return ret;
	}

	txq->q.in_use = 0;
	txq->q.cidx = 0;
	txq->q.pidx = 0;
	txq->q.stat = (void *)&txq->q.desc[txq->q.size];
	txq->q.cntxt_id = FW_EQ_ETH_CMD_EQID_GET(be32_to_cpu(rpl.eqid_pkd));
	txq->q.abs_id =
		FW_EQ_ETH_CMD_PHYSEQID_GET(be32_to_cpu(rpl.physeqid_pkd));
	txq->txq = devq;
	txq->tso = 0;
	txq->tx_cso = 0;
	txq->vlan_ins = 0;
	txq->q.stops = 0;
	txq->q.restarts = 0;
	txq->mapping_err = 0;
	return 0;
}

/*
 * Free the DMA map resources associated with a TX queue.
 */
static void free_txq(struct adapter *adapter, struct sge_txq *tq)
{
	struct sge *s = &adapter->sge;

	dma_free_coherent(adapter->pdev_dev,
			  tq->size * sizeof(*tq->desc) + s->stat_len,
			  tq->desc, tq->phys_addr);
	tq->cntxt_id = 0;
	tq->sdesc = NULL;
	tq->desc = NULL;
}

/*
 * Free the resources associated with a response queue (possibly including a
 * free list).
 */
static void free_rspq_fl(struct adapter *adapter, struct sge_rspq *rspq,
			 struct sge_fl *fl)
{
	struct sge *s = &adapter->sge;
	unsigned int flid = fl ? fl->cntxt_id : 0xffff;

	t4vf_iq_free(adapter, FW_IQ_TYPE_FL_INT_CAP,
		     rspq->cntxt_id, flid, 0xffff);
	dma_free_coherent(adapter->pdev_dev, (rspq->size + 1) * rspq->iqe_len,
			  rspq->desc, rspq->phys_addr);
	netif_napi_del(&rspq->napi);
	rspq->netdev = NULL;
	rspq->cntxt_id = 0;
	rspq->abs_id = 0;
	rspq->desc = NULL;

	if (fl) {
		free_rx_bufs(adapter, fl, fl->avail);
		dma_free_coherent(adapter->pdev_dev,
				  fl->size * sizeof(*fl->desc) + s->stat_len,
				  fl->desc, fl->addr);
		kfree(fl->sdesc);
		fl->sdesc = NULL;
		fl->cntxt_id = 0;
		fl->desc = NULL;
	}
}

/**
 *	t4vf_free_sge_resources - free SGE resources
 *	@adapter: the adapter
 *
 *	Frees resources used by the SGE queue sets.
 */
void t4vf_free_sge_resources(struct adapter *adapter)
{
	struct sge *s = &adapter->sge;
	struct sge_eth_rxq *rxq = s->ethrxq;
	struct sge_eth_txq *txq = s->ethtxq;
	struct sge_rspq *evtq = &s->fw_evtq;
	struct sge_rspq *intrq = &s->intrq;
	int qs;

	for (qs = 0; qs < adapter->sge.ethqsets; qs++, rxq++, txq++) {
		if (rxq->rspq.desc)
			free_rspq_fl(adapter, &rxq->rspq, &rxq->fl);
		if (txq->q.desc) {
			t4vf_eth_eq_free(adapter, txq->q.cntxt_id);
			free_tx_desc(adapter, &txq->q, txq->q.in_use, true);
			kfree(txq->q.sdesc);
			free_txq(adapter, &txq->q);
		}
	}
	if (evtq->desc)
		free_rspq_fl(adapter, evtq, NULL);
	if (intrq->desc)
		free_rspq_fl(adapter, intrq, NULL);
}

/**
 *	t4vf_sge_start - enable SGE operation
 *	@adapter: the adapter
 *
 *	Start tasklets and timers associated with the DMA engine.
 */
void t4vf_sge_start(struct adapter *adapter)
{
	adapter->sge.ethtxq_rover = 0;
	mod_timer(&adapter->sge.rx_timer, jiffies + RX_QCHECK_PERIOD);
	mod_timer(&adapter->sge.tx_timer, jiffies + TX_QCHECK_PERIOD);
}

/**
 *	t4vf_sge_stop - disable SGE operation
 *	@adapter: the adapter
 *
 *	Stop tasklets and timers associated with the DMA engine.  Note that
 *	this is effective only if measures have been taken to disable any HW
 *	events that may restart them.
 */
void t4vf_sge_stop(struct adapter *adapter)
{
	struct sge *s = &adapter->sge;

	if (s->rx_timer.function)
		del_timer_sync(&s->rx_timer);
	if (s->tx_timer.function)
		del_timer_sync(&s->tx_timer);
}

/**
 *	t4vf_sge_init - initialize SGE
 *	@adapter: the adapter
 *
 *	Performs SGE initialization needed every time after a chip reset.
 *	We do not initialize any of the queue sets here, instead the driver
 *	top-level must request those individually.  We also do not enable DMA
 *	here, that should be done after the queues have been set up.
 */
int t4vf_sge_init(struct adapter *adapter)
{
	struct sge_params *sge_params = &adapter->params.sge;
	u32 fl0 = sge_params->sge_fl_buffer_size[0];
	u32 fl1 = sge_params->sge_fl_buffer_size[1];
	struct sge *s = &adapter->sge;
	unsigned int ingpadboundary, ingpackboundary;

	/*
	 * Start by vetting the basic SGE parameters which have been set up by
	 * the Physical Function Driver.  Ideally we should be able to deal
	 * with _any_ configuration.  Practice is different ...
	 */
	if (fl0 != PAGE_SIZE || (fl1 != 0 && fl1 <= fl0)) {
		dev_err(adapter->pdev_dev, "bad SGE FL buffer sizes [%d, %d]\n",
			fl0, fl1);
		return -EINVAL;
	}
	if ((sge_params->sge_control & RXPKTCPLMODE_MASK) == 0) {
		dev_err(adapter->pdev_dev, "bad SGE CPL MODE\n");
		return -EINVAL;
	}

	/*
	 * Now translate the adapter parameters into our internal forms.
	 */
	if (fl1)
		s->fl_pg_order = ilog2(fl1) - PAGE_SHIFT;
	s->stat_len = ((sge_params->sge_control & EGRSTATUSPAGESIZE_MASK)
			? 128 : 64);
	s->pktshift = PKTSHIFT_GET(sge_params->sge_control);

	/* T4 uses a single control field to specify both the PCIe Padding and
	 * Packing Boundary.  T5 introduced the ability to specify these
	 * separately.  The actual Ingress Packet Data alignment boundary
	 * within Packed Buffer Mode is the maximum of these two
	 * specifications.  (Note that it makes no real practical sense to
	 * have the Pading Boudary be larger than the Packing Boundary but you
	 * could set the chip up that way and, in fact, legacy T4 code would
	 * end doing this because it would initialize the Padding Boundary and
	 * leave the Packing Boundary initialized to 0 (16 bytes).)
	 */
	ingpadboundary = 1 << (INGPADBOUNDARY_GET(sge_params->sge_control) +
			       X_INGPADBOUNDARY_SHIFT);
	if (is_t4(adapter->params.chip)) {
		s->fl_align = ingpadboundary;
	} else {
		/* T5 has a different interpretation of one of the PCIe Packing
		 * Boundary values.
		 */
		ingpackboundary = INGPACKBOUNDARY_G(sge_params->sge_control2);
		if (ingpackboundary == INGPACKBOUNDARY_16B_X)
			ingpackboundary = 16;
		else
			ingpackboundary = 1 << (ingpackboundary +
						INGPACKBOUNDARY_SHIFT_X);

		s->fl_align = max(ingpadboundary, ingpackboundary);
	}

	/* A FL with <= fl_starve_thres buffers is starving and a periodic
	 * timer will attempt to refill it.  This needs to be larger than the
	 * SGE's Egress Congestion Threshold.  If it isn't, then we can get
	 * stuck waiting for new packets while the SGE is waiting for us to
	 * give it more Free List entries.  (Note that the SGE's Egress
	 * Congestion Threshold is in units of 2 Free List pointers.)
	 */
	s->fl_starve_thres
		= EGRTHRESHOLD_GET(sge_params->sge_congestion_control)*2 + 1;

	/*
	 * Set up tasklet timers.
	 */
	setup_timer(&s->rx_timer, sge_rx_timer_cb, (unsigned long)adapter);
	setup_timer(&s->tx_timer, sge_tx_timer_cb, (unsigned long)adapter);

	/*
	 * Initialize Forwarded Interrupt Queue lock.
	 */
	spin_lock_init(&s->intrq_lock);

	return 0;
}<|MERGE_RESOLUTION|>--- conflicted
+++ resolved
@@ -610,12 +610,7 @@
 		goto alloc_small_pages;
 
 	while (n) {
-<<<<<<< HEAD
-		page = __dev_alloc_pages(gfp, FL_PG_ORDER);
-=======
-		page = alloc_pages(gfp | __GFP_COMP | __GFP_NOWARN,
-				   s->fl_pg_order);
->>>>>>> b23dc5a7
+		page = __dev_alloc_pages(gfp, s->fl_pg_order);
 		if (unlikely(!page)) {
 			/*
 			 * We've failed inour attempt to allocate a "large
