/*
 * Copyright (c) 2005 Voltaire Inc.  All rights reserved.
 * Copyright (c) 2002-2005, Network Appliance, Inc. All rights reserved.
 * Copyright (c) 1999-2005, Mellanox Technologies, Inc. All rights reserved.
 * Copyright (c) 2005-2006 Intel Corporation.  All rights reserved.
 *
 * This software is available to you under a choice of one of two
 * licenses.  You may choose to be licensed under the terms of the GNU
 * General Public License (GPL) Version 2, available from the file
 * COPYING in the main directory of this source tree, or the
 * OpenIB.org BSD license below:
 *
 *     Redistribution and use in source and binary forms, with or
 *     without modification, are permitted provided that the following
 *     conditions are met:
 *
 *      - Redistributions of source code must retain the above
 *        copyright notice, this list of conditions and the following
 *        disclaimer.
 *
 *      - Redistributions in binary form must reproduce the above
 *        copyright notice, this list of conditions and the following
 *        disclaimer in the documentation and/or other materials
 *        provided with the distribution.
 *
 * THE SOFTWARE IS PROVIDED "AS IS", WITHOUT WARRANTY OF ANY KIND,
 * EXPRESS OR IMPLIED, INCLUDING BUT NOT LIMITED TO THE WARRANTIES OF
 * MERCHANTABILITY, FITNESS FOR A PARTICULAR PURPOSE AND
 * NONINFRINGEMENT. IN NO EVENT SHALL THE AUTHORS OR COPYRIGHT HOLDERS
 * BE LIABLE FOR ANY CLAIM, DAMAGES OR OTHER LIABILITY, WHETHER IN AN
 * ACTION OF CONTRACT, TORT OR OTHERWISE, ARISING FROM, OUT OF OR IN
 * CONNECTION WITH THE SOFTWARE OR THE USE OR OTHER DEALINGS IN THE
 * SOFTWARE.
 */

#include <linux/completion.h>
#include <linux/in.h>
#include <linux/in6.h>
#include <linux/mutex.h>
#include <linux/random.h>
#include <linux/igmp.h>
#include <linux/idr.h>
#include <linux/inetdevice.h>
#include <linux/slab.h>
#include <linux/module.h>
#include <net/route.h>

#include <net/net_namespace.h>
#include <net/netns/generic.h>
#include <net/tcp.h>
#include <net/ipv6.h>
#include <net/ip_fib.h>
#include <net/ip6_route.h>

#include <rdma/rdma_cm.h>
#include <rdma/rdma_cm_ib.h>
#include <rdma/rdma_netlink.h>
#include <rdma/ib.h>
#include <rdma/ib_cache.h>
#include <rdma/ib_cm.h>
#include <rdma/ib_sa.h>
#include <rdma/iw_cm.h>

#include "core_priv.h"

MODULE_AUTHOR("Sean Hefty");
MODULE_DESCRIPTION("Generic RDMA CM Agent");
MODULE_LICENSE("Dual BSD/GPL");

#define CMA_CM_RESPONSE_TIMEOUT 20
#define CMA_QUERY_CLASSPORT_INFO_TIMEOUT 3000
#define CMA_MAX_CM_RETRIES 15
#define CMA_CM_MRA_SETTING (IB_CM_MRA_FLAG_DELAY | 24)
#define CMA_IBOE_PACKET_LIFETIME 18

static const char * const cma_events[] = {
	[RDMA_CM_EVENT_ADDR_RESOLVED]	 = "address resolved",
	[RDMA_CM_EVENT_ADDR_ERROR]	 = "address error",
	[RDMA_CM_EVENT_ROUTE_RESOLVED]	 = "route resolved ",
	[RDMA_CM_EVENT_ROUTE_ERROR]	 = "route error",
	[RDMA_CM_EVENT_CONNECT_REQUEST]	 = "connect request",
	[RDMA_CM_EVENT_CONNECT_RESPONSE] = "connect response",
	[RDMA_CM_EVENT_CONNECT_ERROR]	 = "connect error",
	[RDMA_CM_EVENT_UNREACHABLE]	 = "unreachable",
	[RDMA_CM_EVENT_REJECTED]	 = "rejected",
	[RDMA_CM_EVENT_ESTABLISHED]	 = "established",
	[RDMA_CM_EVENT_DISCONNECTED]	 = "disconnected",
	[RDMA_CM_EVENT_DEVICE_REMOVAL]	 = "device removal",
	[RDMA_CM_EVENT_MULTICAST_JOIN]	 = "multicast join",
	[RDMA_CM_EVENT_MULTICAST_ERROR]	 = "multicast error",
	[RDMA_CM_EVENT_ADDR_CHANGE]	 = "address change",
	[RDMA_CM_EVENT_TIMEWAIT_EXIT]	 = "timewait exit",
};

const char *__attribute_const__ rdma_event_msg(enum rdma_cm_event_type event)
{
	size_t index = event;

	return (index < ARRAY_SIZE(cma_events) && cma_events[index]) ?
			cma_events[index] : "unrecognized event";
}
EXPORT_SYMBOL(rdma_event_msg);

static void cma_add_one(struct ib_device *device);
static void cma_remove_one(struct ib_device *device, void *client_data);

static struct ib_client cma_client = {
	.name   = "cma",
	.add    = cma_add_one,
	.remove = cma_remove_one
};

static struct ib_sa_client sa_client;
static struct rdma_addr_client addr_client;
static LIST_HEAD(dev_list);
static LIST_HEAD(listen_any_list);
static DEFINE_MUTEX(lock);
static struct workqueue_struct *cma_wq;
static int cma_pernet_id;

struct cma_pernet {
	struct idr tcp_ps;
	struct idr udp_ps;
	struct idr ipoib_ps;
	struct idr ib_ps;
};

static struct cma_pernet *cma_pernet(struct net *net)
{
	return net_generic(net, cma_pernet_id);
}

static struct idr *cma_pernet_idr(struct net *net, enum rdma_port_space ps)
{
	struct cma_pernet *pernet = cma_pernet(net);

	switch (ps) {
	case RDMA_PS_TCP:
		return &pernet->tcp_ps;
	case RDMA_PS_UDP:
		return &pernet->udp_ps;
	case RDMA_PS_IPOIB:
		return &pernet->ipoib_ps;
	case RDMA_PS_IB:
		return &pernet->ib_ps;
	default:
		return NULL;
	}
}

struct cma_device {
	struct list_head	list;
	struct ib_device	*device;
	struct completion	comp;
	atomic_t		refcount;
	struct list_head	id_list;
	enum ib_gid_type	*default_gid_type;
};

struct rdma_bind_list {
	enum rdma_port_space	ps;
	struct hlist_head	owners;
	unsigned short		port;
};

struct class_port_info_context {
	struct ib_class_port_info	*class_port_info;
	struct ib_device		*device;
	struct completion		done;
	struct ib_sa_query		*sa_query;
	u8				port_num;
};

static int cma_ps_alloc(struct net *net, enum rdma_port_space ps,
			struct rdma_bind_list *bind_list, int snum)
{
	struct idr *idr = cma_pernet_idr(net, ps);

	return idr_alloc(idr, bind_list, snum, snum + 1, GFP_KERNEL);
}

static struct rdma_bind_list *cma_ps_find(struct net *net,
					  enum rdma_port_space ps, int snum)
{
	struct idr *idr = cma_pernet_idr(net, ps);

	return idr_find(idr, snum);
}

static void cma_ps_remove(struct net *net, enum rdma_port_space ps, int snum)
{
	struct idr *idr = cma_pernet_idr(net, ps);

	idr_remove(idr, snum);
}

enum {
	CMA_OPTION_AFONLY,
};

void cma_ref_dev(struct cma_device *cma_dev)
{
	atomic_inc(&cma_dev->refcount);
}

struct cma_device *cma_enum_devices_by_ibdev(cma_device_filter	filter,
					     void		*cookie)
{
	struct cma_device *cma_dev;
	struct cma_device *found_cma_dev = NULL;

	mutex_lock(&lock);

	list_for_each_entry(cma_dev, &dev_list, list)
		if (filter(cma_dev->device, cookie)) {
			found_cma_dev = cma_dev;
			break;
		}

	if (found_cma_dev)
		cma_ref_dev(found_cma_dev);
	mutex_unlock(&lock);
	return found_cma_dev;
}

int cma_get_default_gid_type(struct cma_device *cma_dev,
			     unsigned int port)
{
	if (port < rdma_start_port(cma_dev->device) ||
	    port > rdma_end_port(cma_dev->device))
		return -EINVAL;

	return cma_dev->default_gid_type[port - rdma_start_port(cma_dev->device)];
}

int cma_set_default_gid_type(struct cma_device *cma_dev,
			     unsigned int port,
			     enum ib_gid_type default_gid_type)
{
	unsigned long supported_gids;

	if (port < rdma_start_port(cma_dev->device) ||
	    port > rdma_end_port(cma_dev->device))
		return -EINVAL;

	supported_gids = roce_gid_type_mask_support(cma_dev->device, port);

	if (!(supported_gids & 1 << default_gid_type))
		return -EINVAL;

	cma_dev->default_gid_type[port - rdma_start_port(cma_dev->device)] =
		default_gid_type;

	return 0;
}

struct ib_device *cma_get_ib_dev(struct cma_device *cma_dev)
{
	return cma_dev->device;
}

/*
 * Device removal can occur at anytime, so we need extra handling to
 * serialize notifying the user of device removal with other callbacks.
 * We do this by disabling removal notification while a callback is in process,
 * and reporting it after the callback completes.
 */
struct rdma_id_private {
	struct rdma_cm_id	id;

	struct rdma_bind_list	*bind_list;
	struct hlist_node	node;
	struct list_head	list; /* listen_any_list or cma_device.list */
	struct list_head	listen_list; /* per device listens */
	struct cma_device	*cma_dev;
	struct list_head	mc_list;

	int			internal_id;
	enum rdma_cm_state	state;
	spinlock_t		lock;
	struct mutex		qp_mutex;

	struct completion	comp;
	atomic_t		refcount;
	struct mutex		handler_mutex;

	int			backlog;
	int			timeout_ms;
	struct ib_sa_query	*query;
	int			query_id;
	union {
		struct ib_cm_id	*ib;
		struct iw_cm_id	*iw;
	} cm_id;

	u32			seq_num;
	u32			qkey;
	u32			qp_num;
	pid_t			owner;
	u32			options;
	u8			srq;
	u8			tos;
	u8			reuseaddr;
	u8			afonly;
	enum ib_gid_type	gid_type;
};

struct cma_multicast {
	struct rdma_id_private *id_priv;
	union {
		struct ib_sa_multicast *ib;
	} multicast;
	struct list_head	list;
	void			*context;
	struct sockaddr_storage	addr;
	struct kref		mcref;
	bool			igmp_joined;
	u8			join_state;
};

struct cma_work {
	struct work_struct	work;
	struct rdma_id_private	*id;
	enum rdma_cm_state	old_state;
	enum rdma_cm_state	new_state;
	struct rdma_cm_event	event;
};

struct cma_ndev_work {
	struct work_struct	work;
	struct rdma_id_private	*id;
	struct rdma_cm_event	event;
};

struct iboe_mcast_work {
	struct work_struct	 work;
	struct rdma_id_private	*id;
	struct cma_multicast	*mc;
};

union cma_ip_addr {
	struct in6_addr ip6;
	struct {
		__be32 pad[3];
		__be32 addr;
	} ip4;
};

struct cma_hdr {
	u8 cma_version;
	u8 ip_version;	/* IP version: 7:4 */
	__be16 port;
	union cma_ip_addr src_addr;
	union cma_ip_addr dst_addr;
};

#define CMA_VERSION 0x00

struct cma_req_info {
	struct ib_device *device;
	int port;
	union ib_gid local_gid;
	__be64 service_id;
	u16 pkey;
	bool has_gid:1;
};

static int cma_comp(struct rdma_id_private *id_priv, enum rdma_cm_state comp)
{
	unsigned long flags;
	int ret;

	spin_lock_irqsave(&id_priv->lock, flags);
	ret = (id_priv->state == comp);
	spin_unlock_irqrestore(&id_priv->lock, flags);
	return ret;
}

static int cma_comp_exch(struct rdma_id_private *id_priv,
			 enum rdma_cm_state comp, enum rdma_cm_state exch)
{
	unsigned long flags;
	int ret;

	spin_lock_irqsave(&id_priv->lock, flags);
	if ((ret = (id_priv->state == comp)))
		id_priv->state = exch;
	spin_unlock_irqrestore(&id_priv->lock, flags);
	return ret;
}

static enum rdma_cm_state cma_exch(struct rdma_id_private *id_priv,
				   enum rdma_cm_state exch)
{
	unsigned long flags;
	enum rdma_cm_state old;

	spin_lock_irqsave(&id_priv->lock, flags);
	old = id_priv->state;
	id_priv->state = exch;
	spin_unlock_irqrestore(&id_priv->lock, flags);
	return old;
}

static inline u8 cma_get_ip_ver(const struct cma_hdr *hdr)
{
	return hdr->ip_version >> 4;
}

static inline void cma_set_ip_ver(struct cma_hdr *hdr, u8 ip_ver)
{
	hdr->ip_version = (ip_ver << 4) | (hdr->ip_version & 0xF);
}

static int cma_igmp_send(struct net_device *ndev, union ib_gid *mgid, bool join)
{
	struct in_device *in_dev = NULL;

	if (ndev) {
		rtnl_lock();
		in_dev = __in_dev_get_rtnl(ndev);
		if (in_dev) {
			if (join)
				ip_mc_inc_group(in_dev,
						*(__be32 *)(mgid->raw + 12));
			else
				ip_mc_dec_group(in_dev,
						*(__be32 *)(mgid->raw + 12));
		}
		rtnl_unlock();
	}
	return (in_dev) ? 0 : -ENODEV;
}

static void _cma_attach_to_dev(struct rdma_id_private *id_priv,
			       struct cma_device *cma_dev)
{
	cma_ref_dev(cma_dev);
	id_priv->cma_dev = cma_dev;
	id_priv->gid_type = 0;
	id_priv->id.device = cma_dev->device;
	id_priv->id.route.addr.dev_addr.transport =
		rdma_node_get_transport(cma_dev->device->node_type);
	list_add_tail(&id_priv->list, &cma_dev->id_list);
}

static void cma_attach_to_dev(struct rdma_id_private *id_priv,
			      struct cma_device *cma_dev)
{
	_cma_attach_to_dev(id_priv, cma_dev);
	id_priv->gid_type =
		cma_dev->default_gid_type[id_priv->id.port_num -
					  rdma_start_port(cma_dev->device)];
}

void cma_deref_dev(struct cma_device *cma_dev)
{
	if (atomic_dec_and_test(&cma_dev->refcount))
		complete(&cma_dev->comp);
}

static inline void release_mc(struct kref *kref)
{
	struct cma_multicast *mc = container_of(kref, struct cma_multicast, mcref);

	kfree(mc->multicast.ib);
	kfree(mc);
}

static void cma_release_dev(struct rdma_id_private *id_priv)
{
	mutex_lock(&lock);
	list_del(&id_priv->list);
	cma_deref_dev(id_priv->cma_dev);
	id_priv->cma_dev = NULL;
	mutex_unlock(&lock);
}

static inline struct sockaddr *cma_src_addr(struct rdma_id_private *id_priv)
{
	return (struct sockaddr *) &id_priv->id.route.addr.src_addr;
}

static inline struct sockaddr *cma_dst_addr(struct rdma_id_private *id_priv)
{
	return (struct sockaddr *) &id_priv->id.route.addr.dst_addr;
}

static inline unsigned short cma_family(struct rdma_id_private *id_priv)
{
	return id_priv->id.route.addr.src_addr.ss_family;
}

static int cma_set_qkey(struct rdma_id_private *id_priv, u32 qkey)
{
	struct ib_sa_mcmember_rec rec;
	int ret = 0;

	if (id_priv->qkey) {
		if (qkey && id_priv->qkey != qkey)
			return -EINVAL;
		return 0;
	}

	if (qkey) {
		id_priv->qkey = qkey;
		return 0;
	}

	switch (id_priv->id.ps) {
	case RDMA_PS_UDP:
	case RDMA_PS_IB:
		id_priv->qkey = RDMA_UDP_QKEY;
		break;
	case RDMA_PS_IPOIB:
		ib_addr_get_mgid(&id_priv->id.route.addr.dev_addr, &rec.mgid);
		ret = ib_sa_get_mcmember_rec(id_priv->id.device,
					     id_priv->id.port_num, &rec.mgid,
					     &rec);
		if (!ret)
			id_priv->qkey = be32_to_cpu(rec.qkey);
		break;
	default:
		break;
	}
	return ret;
}

static void cma_translate_ib(struct sockaddr_ib *sib, struct rdma_dev_addr *dev_addr)
{
	dev_addr->dev_type = ARPHRD_INFINIBAND;
	rdma_addr_set_sgid(dev_addr, (union ib_gid *) &sib->sib_addr);
	ib_addr_set_pkey(dev_addr, ntohs(sib->sib_pkey));
}

static int cma_translate_addr(struct sockaddr *addr, struct rdma_dev_addr *dev_addr)
{
	int ret;

	if (addr->sa_family != AF_IB) {
		ret = rdma_translate_ip(addr, dev_addr, NULL);
	} else {
		cma_translate_ib((struct sockaddr_ib *) addr, dev_addr);
		ret = 0;
	}

	return ret;
}

static inline int cma_validate_port(struct ib_device *device, u8 port,
				    enum ib_gid_type gid_type,
				      union ib_gid *gid, int dev_type,
				      int bound_if_index)
{
	int ret = -ENODEV;
	struct net_device *ndev = NULL;

	if ((dev_type == ARPHRD_INFINIBAND) && !rdma_protocol_ib(device, port))
		return ret;

	if ((dev_type != ARPHRD_INFINIBAND) && rdma_protocol_ib(device, port))
		return ret;

	if (dev_type == ARPHRD_ETHER && rdma_protocol_roce(device, port)) {
		ndev = dev_get_by_index(&init_net, bound_if_index);
		if (ndev && ndev->flags & IFF_LOOPBACK) {
			pr_info("detected loopback device\n");
			dev_put(ndev);

			if (!device->get_netdev)
				return -EOPNOTSUPP;

			ndev = device->get_netdev(device, port);
			if (!ndev)
				return -ENODEV;
		}
	} else {
		gid_type = IB_GID_TYPE_IB;
	}

	ret = ib_find_cached_gid_by_port(device, gid, gid_type, port,
					 ndev, NULL);

	if (ndev)
		dev_put(ndev);

	return ret;
}

static int cma_acquire_dev(struct rdma_id_private *id_priv,
			   struct rdma_id_private *listen_id_priv)
{
	struct rdma_dev_addr *dev_addr = &id_priv->id.route.addr.dev_addr;
	struct cma_device *cma_dev;
	union ib_gid gid, iboe_gid, *gidp;
	int ret = -ENODEV;
	u8 port;

	if (dev_addr->dev_type != ARPHRD_INFINIBAND &&
	    id_priv->id.ps == RDMA_PS_IPOIB)
		return -EINVAL;

	mutex_lock(&lock);
	rdma_ip2gid((struct sockaddr *)&id_priv->id.route.addr.src_addr,
		    &iboe_gid);

	memcpy(&gid, dev_addr->src_dev_addr +
	       rdma_addr_gid_offset(dev_addr), sizeof gid);

	if (listen_id_priv) {
		cma_dev = listen_id_priv->cma_dev;
		port = listen_id_priv->id.port_num;
		gidp = rdma_protocol_roce(cma_dev->device, port) ?
		       &iboe_gid : &gid;

		ret = cma_validate_port(cma_dev->device, port,
					rdma_protocol_ib(cma_dev->device, port) ?
					IB_GID_TYPE_IB :
					listen_id_priv->gid_type, gidp,
					dev_addr->dev_type,
					dev_addr->bound_dev_if);
		if (!ret) {
			id_priv->id.port_num = port;
			goto out;
		}
	}

	list_for_each_entry(cma_dev, &dev_list, list) {
		for (port = 1; port <= cma_dev->device->phys_port_cnt; ++port) {
			if (listen_id_priv &&
			    listen_id_priv->cma_dev == cma_dev &&
			    listen_id_priv->id.port_num == port)
				continue;

			gidp = rdma_protocol_roce(cma_dev->device, port) ?
			       &iboe_gid : &gid;

			ret = cma_validate_port(cma_dev->device, port,
						rdma_protocol_ib(cma_dev->device, port) ?
						IB_GID_TYPE_IB :
						cma_dev->default_gid_type[port - 1],
						gidp, dev_addr->dev_type,
						dev_addr->bound_dev_if);
			if (!ret) {
				id_priv->id.port_num = port;
				goto out;
			}
		}
	}

out:
	if (!ret)
		cma_attach_to_dev(id_priv, cma_dev);

	mutex_unlock(&lock);
	return ret;
}

/*
 * Select the source IB device and address to reach the destination IB address.
 */
static int cma_resolve_ib_dev(struct rdma_id_private *id_priv)
{
	struct cma_device *cma_dev, *cur_dev;
	struct sockaddr_ib *addr;
	union ib_gid gid, sgid, *dgid;
	u16 pkey, index;
	u8 p;
	int i;

	cma_dev = NULL;
	addr = (struct sockaddr_ib *) cma_dst_addr(id_priv);
	dgid = (union ib_gid *) &addr->sib_addr;
	pkey = ntohs(addr->sib_pkey);

	list_for_each_entry(cur_dev, &dev_list, list) {
		for (p = 1; p <= cur_dev->device->phys_port_cnt; ++p) {
			if (!rdma_cap_af_ib(cur_dev->device, p))
				continue;

			if (ib_find_cached_pkey(cur_dev->device, p, pkey, &index))
				continue;

			for (i = 0; !ib_get_cached_gid(cur_dev->device, p, i,
						       &gid, NULL);
			     i++) {
				if (!memcmp(&gid, dgid, sizeof(gid))) {
					cma_dev = cur_dev;
					sgid = gid;
					id_priv->id.port_num = p;
					goto found;
				}

				if (!cma_dev && (gid.global.subnet_prefix ==
						 dgid->global.subnet_prefix)) {
					cma_dev = cur_dev;
					sgid = gid;
					id_priv->id.port_num = p;
				}
			}
		}
	}

	if (!cma_dev)
		return -ENODEV;

found:
	cma_attach_to_dev(id_priv, cma_dev);
	addr = (struct sockaddr_ib *) cma_src_addr(id_priv);
	memcpy(&addr->sib_addr, &sgid, sizeof sgid);
	cma_translate_ib(addr, &id_priv->id.route.addr.dev_addr);
	return 0;
}

static void cma_deref_id(struct rdma_id_private *id_priv)
{
	if (atomic_dec_and_test(&id_priv->refcount))
		complete(&id_priv->comp);
}

struct rdma_cm_id *rdma_create_id(struct net *net,
				  rdma_cm_event_handler event_handler,
				  void *context, enum rdma_port_space ps,
				  enum ib_qp_type qp_type)
{
	struct rdma_id_private *id_priv;

	id_priv = kzalloc(sizeof *id_priv, GFP_KERNEL);
	if (!id_priv)
		return ERR_PTR(-ENOMEM);

	id_priv->owner = task_pid_nr(current);
	id_priv->state = RDMA_CM_IDLE;
	id_priv->id.context = context;
	id_priv->id.event_handler = event_handler;
	id_priv->id.ps = ps;
	id_priv->id.qp_type = qp_type;
	spin_lock_init(&id_priv->lock);
	mutex_init(&id_priv->qp_mutex);
	init_completion(&id_priv->comp);
	atomic_set(&id_priv->refcount, 1);
	mutex_init(&id_priv->handler_mutex);
	INIT_LIST_HEAD(&id_priv->listen_list);
	INIT_LIST_HEAD(&id_priv->mc_list);
	get_random_bytes(&id_priv->seq_num, sizeof id_priv->seq_num);
	id_priv->id.route.addr.dev_addr.net = get_net(net);

	return &id_priv->id;
}
EXPORT_SYMBOL(rdma_create_id);

static int cma_init_ud_qp(struct rdma_id_private *id_priv, struct ib_qp *qp)
{
	struct ib_qp_attr qp_attr;
	int qp_attr_mask, ret;

	qp_attr.qp_state = IB_QPS_INIT;
	ret = rdma_init_qp_attr(&id_priv->id, &qp_attr, &qp_attr_mask);
	if (ret)
		return ret;

	ret = ib_modify_qp(qp, &qp_attr, qp_attr_mask);
	if (ret)
		return ret;

	qp_attr.qp_state = IB_QPS_RTR;
	ret = ib_modify_qp(qp, &qp_attr, IB_QP_STATE);
	if (ret)
		return ret;

	qp_attr.qp_state = IB_QPS_RTS;
	qp_attr.sq_psn = 0;
	ret = ib_modify_qp(qp, &qp_attr, IB_QP_STATE | IB_QP_SQ_PSN);

	return ret;
}

static int cma_init_conn_qp(struct rdma_id_private *id_priv, struct ib_qp *qp)
{
	struct ib_qp_attr qp_attr;
	int qp_attr_mask, ret;

	qp_attr.qp_state = IB_QPS_INIT;
	ret = rdma_init_qp_attr(&id_priv->id, &qp_attr, &qp_attr_mask);
	if (ret)
		return ret;

	return ib_modify_qp(qp, &qp_attr, qp_attr_mask);
}

int rdma_create_qp(struct rdma_cm_id *id, struct ib_pd *pd,
		   struct ib_qp_init_attr *qp_init_attr)
{
	struct rdma_id_private *id_priv;
	struct ib_qp *qp;
	int ret;

	id_priv = container_of(id, struct rdma_id_private, id);
	if (id->device != pd->device)
		return -EINVAL;

	qp_init_attr->port_num = id->port_num;
	qp = ib_create_qp(pd, qp_init_attr);
	if (IS_ERR(qp))
		return PTR_ERR(qp);

	if (id->qp_type == IB_QPT_UD)
		ret = cma_init_ud_qp(id_priv, qp);
	else
		ret = cma_init_conn_qp(id_priv, qp);
	if (ret)
		goto err;

	id->qp = qp;
	id_priv->qp_num = qp->qp_num;
	id_priv->srq = (qp->srq != NULL);
	return 0;
err:
	ib_destroy_qp(qp);
	return ret;
}
EXPORT_SYMBOL(rdma_create_qp);

void rdma_destroy_qp(struct rdma_cm_id *id)
{
	struct rdma_id_private *id_priv;

	id_priv = container_of(id, struct rdma_id_private, id);
	mutex_lock(&id_priv->qp_mutex);
	ib_destroy_qp(id_priv->id.qp);
	id_priv->id.qp = NULL;
	mutex_unlock(&id_priv->qp_mutex);
}
EXPORT_SYMBOL(rdma_destroy_qp);

static int cma_modify_qp_rtr(struct rdma_id_private *id_priv,
			     struct rdma_conn_param *conn_param)
{
	struct ib_qp_attr qp_attr;
	int qp_attr_mask, ret;
	union ib_gid sgid;

	mutex_lock(&id_priv->qp_mutex);
	if (!id_priv->id.qp) {
		ret = 0;
		goto out;
	}

	/* Need to update QP attributes from default values. */
	qp_attr.qp_state = IB_QPS_INIT;
	ret = rdma_init_qp_attr(&id_priv->id, &qp_attr, &qp_attr_mask);
	if (ret)
		goto out;

	ret = ib_modify_qp(id_priv->id.qp, &qp_attr, qp_attr_mask);
	if (ret)
		goto out;

	qp_attr.qp_state = IB_QPS_RTR;
	ret = rdma_init_qp_attr(&id_priv->id, &qp_attr, &qp_attr_mask);
	if (ret)
		goto out;

	ret = ib_query_gid(id_priv->id.device, id_priv->id.port_num,
			   qp_attr.ah_attr.grh.sgid_index, &sgid, NULL);
	if (ret)
		goto out;

	BUG_ON(id_priv->cma_dev->device != id_priv->id.device);

	if (conn_param)
		qp_attr.max_dest_rd_atomic = conn_param->responder_resources;
	ret = ib_modify_qp(id_priv->id.qp, &qp_attr, qp_attr_mask);
out:
	mutex_unlock(&id_priv->qp_mutex);
	return ret;
}

static int cma_modify_qp_rts(struct rdma_id_private *id_priv,
			     struct rdma_conn_param *conn_param)
{
	struct ib_qp_attr qp_attr;
	int qp_attr_mask, ret;

	mutex_lock(&id_priv->qp_mutex);
	if (!id_priv->id.qp) {
		ret = 0;
		goto out;
	}

	qp_attr.qp_state = IB_QPS_RTS;
	ret = rdma_init_qp_attr(&id_priv->id, &qp_attr, &qp_attr_mask);
	if (ret)
		goto out;

	if (conn_param)
		qp_attr.max_rd_atomic = conn_param->initiator_depth;
	ret = ib_modify_qp(id_priv->id.qp, &qp_attr, qp_attr_mask);
out:
	mutex_unlock(&id_priv->qp_mutex);
	return ret;
}

static int cma_modify_qp_err(struct rdma_id_private *id_priv)
{
	struct ib_qp_attr qp_attr;
	int ret;

	mutex_lock(&id_priv->qp_mutex);
	if (!id_priv->id.qp) {
		ret = 0;
		goto out;
	}

	qp_attr.qp_state = IB_QPS_ERR;
	ret = ib_modify_qp(id_priv->id.qp, &qp_attr, IB_QP_STATE);
out:
	mutex_unlock(&id_priv->qp_mutex);
	return ret;
}

static int cma_ib_init_qp_attr(struct rdma_id_private *id_priv,
			       struct ib_qp_attr *qp_attr, int *qp_attr_mask)
{
	struct rdma_dev_addr *dev_addr = &id_priv->id.route.addr.dev_addr;
	int ret;
	u16 pkey;

	if (rdma_cap_eth_ah(id_priv->id.device, id_priv->id.port_num))
		pkey = 0xffff;
	else
		pkey = ib_addr_get_pkey(dev_addr);

	ret = ib_find_cached_pkey(id_priv->id.device, id_priv->id.port_num,
				  pkey, &qp_attr->pkey_index);
	if (ret)
		return ret;

	qp_attr->port_num = id_priv->id.port_num;
	*qp_attr_mask = IB_QP_STATE | IB_QP_PKEY_INDEX | IB_QP_PORT;

	if (id_priv->id.qp_type == IB_QPT_UD) {
		ret = cma_set_qkey(id_priv, 0);
		if (ret)
			return ret;

		qp_attr->qkey = id_priv->qkey;
		*qp_attr_mask |= IB_QP_QKEY;
	} else {
		qp_attr->qp_access_flags = 0;
		*qp_attr_mask |= IB_QP_ACCESS_FLAGS;
	}
	return 0;
}

int rdma_init_qp_attr(struct rdma_cm_id *id, struct ib_qp_attr *qp_attr,
		       int *qp_attr_mask)
{
	struct rdma_id_private *id_priv;
	int ret = 0;

	id_priv = container_of(id, struct rdma_id_private, id);
	if (rdma_cap_ib_cm(id->device, id->port_num)) {
		if (!id_priv->cm_id.ib || (id_priv->id.qp_type == IB_QPT_UD))
			ret = cma_ib_init_qp_attr(id_priv, qp_attr, qp_attr_mask);
		else
			ret = ib_cm_init_qp_attr(id_priv->cm_id.ib, qp_attr,
						 qp_attr_mask);

		if (qp_attr->qp_state == IB_QPS_RTR)
			qp_attr->rq_psn = id_priv->seq_num;
	} else if (rdma_cap_iw_cm(id->device, id->port_num)) {
		if (!id_priv->cm_id.iw) {
			qp_attr->qp_access_flags = 0;
			*qp_attr_mask = IB_QP_STATE | IB_QP_ACCESS_FLAGS;
		} else
			ret = iw_cm_init_qp_attr(id_priv->cm_id.iw, qp_attr,
						 qp_attr_mask);
	} else
		ret = -ENOSYS;

	return ret;
}
EXPORT_SYMBOL(rdma_init_qp_attr);

static inline int cma_zero_addr(struct sockaddr *addr)
{
	switch (addr->sa_family) {
	case AF_INET:
		return ipv4_is_zeronet(((struct sockaddr_in *)addr)->sin_addr.s_addr);
	case AF_INET6:
		return ipv6_addr_any(&((struct sockaddr_in6 *) addr)->sin6_addr);
	case AF_IB:
		return ib_addr_any(&((struct sockaddr_ib *) addr)->sib_addr);
	default:
		return 0;
	}
}

static inline int cma_loopback_addr(struct sockaddr *addr)
{
	switch (addr->sa_family) {
	case AF_INET:
		return ipv4_is_loopback(((struct sockaddr_in *) addr)->sin_addr.s_addr);
	case AF_INET6:
		return ipv6_addr_loopback(&((struct sockaddr_in6 *) addr)->sin6_addr);
	case AF_IB:
		return ib_addr_loopback(&((struct sockaddr_ib *) addr)->sib_addr);
	default:
		return 0;
	}
}

static inline int cma_any_addr(struct sockaddr *addr)
{
	return cma_zero_addr(addr) || cma_loopback_addr(addr);
}

static int cma_addr_cmp(struct sockaddr *src, struct sockaddr *dst)
{
	if (src->sa_family != dst->sa_family)
		return -1;

	switch (src->sa_family) {
	case AF_INET:
		return ((struct sockaddr_in *) src)->sin_addr.s_addr !=
		       ((struct sockaddr_in *) dst)->sin_addr.s_addr;
	case AF_INET6:
		return ipv6_addr_cmp(&((struct sockaddr_in6 *) src)->sin6_addr,
				     &((struct sockaddr_in6 *) dst)->sin6_addr);
	default:
		return ib_addr_cmp(&((struct sockaddr_ib *) src)->sib_addr,
				   &((struct sockaddr_ib *) dst)->sib_addr);
	}
}

static __be16 cma_port(struct sockaddr *addr)
{
	struct sockaddr_ib *sib;

	switch (addr->sa_family) {
	case AF_INET:
		return ((struct sockaddr_in *) addr)->sin_port;
	case AF_INET6:
		return ((struct sockaddr_in6 *) addr)->sin6_port;
	case AF_IB:
		sib = (struct sockaddr_ib *) addr;
		return htons((u16) (be64_to_cpu(sib->sib_sid) &
				    be64_to_cpu(sib->sib_sid_mask)));
	default:
		return 0;
	}
}

static inline int cma_any_port(struct sockaddr *addr)
{
	return !cma_port(addr);
}

static void cma_save_ib_info(struct sockaddr *src_addr,
			     struct sockaddr *dst_addr,
			     struct rdma_cm_id *listen_id,
			     struct ib_sa_path_rec *path)
{
	struct sockaddr_ib *listen_ib, *ib;

	listen_ib = (struct sockaddr_ib *) &listen_id->route.addr.src_addr;
	if (src_addr) {
		ib = (struct sockaddr_ib *)src_addr;
		ib->sib_family = AF_IB;
		if (path) {
			ib->sib_pkey = path->pkey;
			ib->sib_flowinfo = path->flow_label;
			memcpy(&ib->sib_addr, &path->sgid, 16);
			ib->sib_sid = path->service_id;
			ib->sib_scope_id = 0;
		} else {
			ib->sib_pkey = listen_ib->sib_pkey;
			ib->sib_flowinfo = listen_ib->sib_flowinfo;
			ib->sib_addr = listen_ib->sib_addr;
			ib->sib_sid = listen_ib->sib_sid;
			ib->sib_scope_id = listen_ib->sib_scope_id;
		}
		ib->sib_sid_mask = cpu_to_be64(0xffffffffffffffffULL);
	}
	if (dst_addr) {
		ib = (struct sockaddr_ib *)dst_addr;
		ib->sib_family = AF_IB;
		if (path) {
			ib->sib_pkey = path->pkey;
			ib->sib_flowinfo = path->flow_label;
			memcpy(&ib->sib_addr, &path->dgid, 16);
		}
	}
}

static void cma_save_ip4_info(struct sockaddr *src_addr,
			      struct sockaddr *dst_addr,
			      struct cma_hdr *hdr,
			      __be16 local_port)
{
	struct sockaddr_in *ip4;

	if (src_addr) {
		ip4 = (struct sockaddr_in *)src_addr;
		ip4->sin_family = AF_INET;
		ip4->sin_addr.s_addr = hdr->dst_addr.ip4.addr;
		ip4->sin_port = local_port;
	}

	if (dst_addr) {
		ip4 = (struct sockaddr_in *)dst_addr;
		ip4->sin_family = AF_INET;
		ip4->sin_addr.s_addr = hdr->src_addr.ip4.addr;
		ip4->sin_port = hdr->port;
	}
}

static void cma_save_ip6_info(struct sockaddr *src_addr,
			      struct sockaddr *dst_addr,
			      struct cma_hdr *hdr,
			      __be16 local_port)
{
	struct sockaddr_in6 *ip6;

	if (src_addr) {
		ip6 = (struct sockaddr_in6 *)src_addr;
		ip6->sin6_family = AF_INET6;
		ip6->sin6_addr = hdr->dst_addr.ip6;
		ip6->sin6_port = local_port;
	}

	if (dst_addr) {
		ip6 = (struct sockaddr_in6 *)dst_addr;
		ip6->sin6_family = AF_INET6;
		ip6->sin6_addr = hdr->src_addr.ip6;
		ip6->sin6_port = hdr->port;
	}
}

static u16 cma_port_from_service_id(__be64 service_id)
{
	return (u16)be64_to_cpu(service_id);
}

static int cma_save_ip_info(struct sockaddr *src_addr,
			    struct sockaddr *dst_addr,
			    struct ib_cm_event *ib_event,
			    __be64 service_id)
{
	struct cma_hdr *hdr;
	__be16 port;

	hdr = ib_event->private_data;
	if (hdr->cma_version != CMA_VERSION)
		return -EINVAL;

	port = htons(cma_port_from_service_id(service_id));

	switch (cma_get_ip_ver(hdr)) {
	case 4:
		cma_save_ip4_info(src_addr, dst_addr, hdr, port);
		break;
	case 6:
		cma_save_ip6_info(src_addr, dst_addr, hdr, port);
		break;
	default:
		return -EAFNOSUPPORT;
	}

	return 0;
}

static int cma_save_net_info(struct sockaddr *src_addr,
			     struct sockaddr *dst_addr,
			     struct rdma_cm_id *listen_id,
			     struct ib_cm_event *ib_event,
			     sa_family_t sa_family, __be64 service_id)
{
	if (sa_family == AF_IB) {
		if (ib_event->event == IB_CM_REQ_RECEIVED)
			cma_save_ib_info(src_addr, dst_addr, listen_id,
					 ib_event->param.req_rcvd.primary_path);
		else if (ib_event->event == IB_CM_SIDR_REQ_RECEIVED)
			cma_save_ib_info(src_addr, dst_addr, listen_id, NULL);
		return 0;
	}

	return cma_save_ip_info(src_addr, dst_addr, ib_event, service_id);
}

static int cma_save_req_info(const struct ib_cm_event *ib_event,
			     struct cma_req_info *req)
{
	const struct ib_cm_req_event_param *req_param =
		&ib_event->param.req_rcvd;
	const struct ib_cm_sidr_req_event_param *sidr_param =
		&ib_event->param.sidr_req_rcvd;

	switch (ib_event->event) {
	case IB_CM_REQ_RECEIVED:
		req->device	= req_param->listen_id->device;
		req->port	= req_param->port;
		memcpy(&req->local_gid, &req_param->primary_path->sgid,
		       sizeof(req->local_gid));
		req->has_gid	= true;
		req->service_id	= req_param->primary_path->service_id;
		req->pkey	= be16_to_cpu(req_param->primary_path->pkey);
		if (req->pkey != req_param->bth_pkey)
			pr_warn_ratelimited("RDMA CMA: got different BTH P_Key (0x%x) and primary path P_Key (0x%x)\n"
					    "RDMA CMA: in the future this may cause the request to be dropped\n",
					    req_param->bth_pkey, req->pkey);
		break;
	case IB_CM_SIDR_REQ_RECEIVED:
		req->device	= sidr_param->listen_id->device;
		req->port	= sidr_param->port;
		req->has_gid	= false;
		req->service_id	= sidr_param->service_id;
		req->pkey	= sidr_param->pkey;
		if (req->pkey != sidr_param->bth_pkey)
			pr_warn_ratelimited("RDMA CMA: got different BTH P_Key (0x%x) and SIDR request payload P_Key (0x%x)\n"
					    "RDMA CMA: in the future this may cause the request to be dropped\n",
					    sidr_param->bth_pkey, req->pkey);
		break;
	default:
		return -EINVAL;
	}

	return 0;
}

static bool validate_ipv4_net_dev(struct net_device *net_dev,
				  const struct sockaddr_in *dst_addr,
				  const struct sockaddr_in *src_addr)
{
	__be32 daddr = dst_addr->sin_addr.s_addr,
	       saddr = src_addr->sin_addr.s_addr;
	struct fib_result res;
	struct flowi4 fl4;
	int err;
	bool ret;

	if (ipv4_is_multicast(saddr) || ipv4_is_lbcast(saddr) ||
	    ipv4_is_lbcast(daddr) || ipv4_is_zeronet(saddr) ||
	    ipv4_is_zeronet(daddr) || ipv4_is_loopback(daddr) ||
	    ipv4_is_loopback(saddr))
		return false;

	memset(&fl4, 0, sizeof(fl4));
	fl4.flowi4_iif = net_dev->ifindex;
	fl4.daddr = daddr;
	fl4.saddr = saddr;

	rcu_read_lock();
	err = fib_lookup(dev_net(net_dev), &fl4, &res, 0);
	ret = err == 0 && FIB_RES_DEV(res) == net_dev;
	rcu_read_unlock();

	return ret;
}

static bool validate_ipv6_net_dev(struct net_device *net_dev,
				  const struct sockaddr_in6 *dst_addr,
				  const struct sockaddr_in6 *src_addr)
{
#if IS_ENABLED(CONFIG_IPV6)
	const int strict = ipv6_addr_type(&dst_addr->sin6_addr) &
			   IPV6_ADDR_LINKLOCAL;
	struct rt6_info *rt = rt6_lookup(dev_net(net_dev), &dst_addr->sin6_addr,
					 &src_addr->sin6_addr, net_dev->ifindex,
					 strict);
	bool ret;

	if (!rt)
		return false;

	ret = rt->rt6i_idev->dev == net_dev;
	ip6_rt_put(rt);

	return ret;
#else
	return false;
#endif
}

static bool validate_net_dev(struct net_device *net_dev,
			     const struct sockaddr *daddr,
			     const struct sockaddr *saddr)
{
	const struct sockaddr_in *daddr4 = (const struct sockaddr_in *)daddr;
	const struct sockaddr_in *saddr4 = (const struct sockaddr_in *)saddr;
	const struct sockaddr_in6 *daddr6 = (const struct sockaddr_in6 *)daddr;
	const struct sockaddr_in6 *saddr6 = (const struct sockaddr_in6 *)saddr;

	switch (daddr->sa_family) {
	case AF_INET:
		return saddr->sa_family == AF_INET &&
		       validate_ipv4_net_dev(net_dev, daddr4, saddr4);

	case AF_INET6:
		return saddr->sa_family == AF_INET6 &&
		       validate_ipv6_net_dev(net_dev, daddr6, saddr6);

	default:
		return false;
	}
}

static struct net_device *cma_get_net_dev(struct ib_cm_event *ib_event,
					  const struct cma_req_info *req)
{
	struct sockaddr_storage listen_addr_storage, src_addr_storage;
	struct sockaddr *listen_addr = (struct sockaddr *)&listen_addr_storage,
			*src_addr = (struct sockaddr *)&src_addr_storage;
	struct net_device *net_dev;
	const union ib_gid *gid = req->has_gid ? &req->local_gid : NULL;
	int err;

	err = cma_save_ip_info(listen_addr, src_addr, ib_event,
			       req->service_id);
	if (err)
		return ERR_PTR(err);

	net_dev = ib_get_net_dev_by_params(req->device, req->port, req->pkey,
					   gid, listen_addr);
	if (!net_dev)
		return ERR_PTR(-ENODEV);

	if (!validate_net_dev(net_dev, listen_addr, src_addr)) {
		dev_put(net_dev);
		return ERR_PTR(-EHOSTUNREACH);
	}

	return net_dev;
}

static enum rdma_port_space rdma_ps_from_service_id(__be64 service_id)
{
	return (be64_to_cpu(service_id) >> 16) & 0xffff;
}

static bool cma_match_private_data(struct rdma_id_private *id_priv,
				   const struct cma_hdr *hdr)
{
	struct sockaddr *addr = cma_src_addr(id_priv);
	__be32 ip4_addr;
	struct in6_addr ip6_addr;

	if (cma_any_addr(addr) && !id_priv->afonly)
		return true;

	switch (addr->sa_family) {
	case AF_INET:
		ip4_addr = ((struct sockaddr_in *)addr)->sin_addr.s_addr;
		if (cma_get_ip_ver(hdr) != 4)
			return false;
		if (!cma_any_addr(addr) &&
		    hdr->dst_addr.ip4.addr != ip4_addr)
			return false;
		break;
	case AF_INET6:
		ip6_addr = ((struct sockaddr_in6 *)addr)->sin6_addr;
		if (cma_get_ip_ver(hdr) != 6)
			return false;
		if (!cma_any_addr(addr) &&
		    memcmp(&hdr->dst_addr.ip6, &ip6_addr, sizeof(ip6_addr)))
			return false;
		break;
	case AF_IB:
		return true;
	default:
		return false;
	}

	return true;
}

static bool cma_protocol_roce_dev_port(struct ib_device *device, int port_num)
{
	enum rdma_link_layer ll = rdma_port_get_link_layer(device, port_num);
	enum rdma_transport_type transport =
		rdma_node_get_transport(device->node_type);

	return ll == IB_LINK_LAYER_ETHERNET && transport == RDMA_TRANSPORT_IB;
}

static bool cma_protocol_roce(const struct rdma_cm_id *id)
{
	struct ib_device *device = id->device;
	const int port_num = id->port_num ?: rdma_start_port(device);

	return cma_protocol_roce_dev_port(device, port_num);
}

static bool cma_match_net_dev(const struct rdma_cm_id *id,
			      const struct net_device *net_dev,
			      u8 port_num)
{
	const struct rdma_addr *addr = &id->route.addr;

	if (!net_dev)
		/* This request is an AF_IB request or a RoCE request */
		return (!id->port_num || id->port_num == port_num) &&
		       (addr->src_addr.ss_family == AF_IB ||
			cma_protocol_roce_dev_port(id->device, port_num));

	return !addr->dev_addr.bound_dev_if ||
	       (net_eq(dev_net(net_dev), addr->dev_addr.net) &&
		addr->dev_addr.bound_dev_if == net_dev->ifindex);
}

static struct rdma_id_private *cma_find_listener(
		const struct rdma_bind_list *bind_list,
		const struct ib_cm_id *cm_id,
		const struct ib_cm_event *ib_event,
		const struct cma_req_info *req,
		const struct net_device *net_dev)
{
	struct rdma_id_private *id_priv, *id_priv_dev;

	if (!bind_list)
		return ERR_PTR(-EINVAL);

	hlist_for_each_entry(id_priv, &bind_list->owners, node) {
		if (cma_match_private_data(id_priv, ib_event->private_data)) {
			if (id_priv->id.device == cm_id->device &&
			    cma_match_net_dev(&id_priv->id, net_dev, req->port))
				return id_priv;
			list_for_each_entry(id_priv_dev,
					    &id_priv->listen_list,
					    listen_list) {
				if (id_priv_dev->id.device == cm_id->device &&
				    cma_match_net_dev(&id_priv_dev->id, net_dev, req->port))
					return id_priv_dev;
			}
		}
	}

	return ERR_PTR(-EINVAL);
}

static struct rdma_id_private *cma_id_from_event(struct ib_cm_id *cm_id,
						 struct ib_cm_event *ib_event,
						 struct net_device **net_dev)
{
	struct cma_req_info req;
	struct rdma_bind_list *bind_list;
	struct rdma_id_private *id_priv;
	int err;

	err = cma_save_req_info(ib_event, &req);
	if (err)
		return ERR_PTR(err);

	*net_dev = cma_get_net_dev(ib_event, &req);
	if (IS_ERR(*net_dev)) {
		if (PTR_ERR(*net_dev) == -EAFNOSUPPORT) {
			/* Assuming the protocol is AF_IB */
			*net_dev = NULL;
		} else if (cma_protocol_roce_dev_port(req.device, req.port)) {
			/* TODO find the net dev matching the request parameters
			 * through the RoCE GID table */
			*net_dev = NULL;
		} else {
			return ERR_CAST(*net_dev);
		}
	}

	bind_list = cma_ps_find(*net_dev ? dev_net(*net_dev) : &init_net,
				rdma_ps_from_service_id(req.service_id),
				cma_port_from_service_id(req.service_id));
	id_priv = cma_find_listener(bind_list, cm_id, ib_event, &req, *net_dev);
	if (IS_ERR(id_priv) && *net_dev) {
		dev_put(*net_dev);
		*net_dev = NULL;
	}

	return id_priv;
}

static inline int cma_user_data_offset(struct rdma_id_private *id_priv)
{
	return cma_family(id_priv) == AF_IB ? 0 : sizeof(struct cma_hdr);
}

static void cma_cancel_route(struct rdma_id_private *id_priv)
{
	if (rdma_cap_ib_sa(id_priv->id.device, id_priv->id.port_num)) {
		if (id_priv->query)
			ib_sa_cancel_query(id_priv->query_id, id_priv->query);
	}
}

static void cma_cancel_listens(struct rdma_id_private *id_priv)
{
	struct rdma_id_private *dev_id_priv;

	/*
	 * Remove from listen_any_list to prevent added devices from spawning
	 * additional listen requests.
	 */
	mutex_lock(&lock);
	list_del(&id_priv->list);

	while (!list_empty(&id_priv->listen_list)) {
		dev_id_priv = list_entry(id_priv->listen_list.next,
					 struct rdma_id_private, listen_list);
		/* sync with device removal to avoid duplicate destruction */
		list_del_init(&dev_id_priv->list);
		list_del(&dev_id_priv->listen_list);
		mutex_unlock(&lock);

		rdma_destroy_id(&dev_id_priv->id);
		mutex_lock(&lock);
	}
	mutex_unlock(&lock);
}

static void cma_cancel_operation(struct rdma_id_private *id_priv,
				 enum rdma_cm_state state)
{
	switch (state) {
	case RDMA_CM_ADDR_QUERY:
		rdma_addr_cancel(&id_priv->id.route.addr.dev_addr);
		break;
	case RDMA_CM_ROUTE_QUERY:
		cma_cancel_route(id_priv);
		break;
	case RDMA_CM_LISTEN:
		if (cma_any_addr(cma_src_addr(id_priv)) && !id_priv->cma_dev)
			cma_cancel_listens(id_priv);
		break;
	default:
		break;
	}
}

static void cma_release_port(struct rdma_id_private *id_priv)
{
	struct rdma_bind_list *bind_list = id_priv->bind_list;
	struct net *net = id_priv->id.route.addr.dev_addr.net;

	if (!bind_list)
		return;

	mutex_lock(&lock);
	hlist_del(&id_priv->node);
	if (hlist_empty(&bind_list->owners)) {
		cma_ps_remove(net, bind_list->ps, bind_list->port);
		kfree(bind_list);
	}
	mutex_unlock(&lock);
}

static void cma_leave_mc_groups(struct rdma_id_private *id_priv)
{
	struct cma_multicast *mc;

	while (!list_empty(&id_priv->mc_list)) {
		mc = container_of(id_priv->mc_list.next,
				  struct cma_multicast, list);
		list_del(&mc->list);
		if (rdma_cap_ib_mcast(id_priv->cma_dev->device,
				      id_priv->id.port_num)) {
			ib_sa_free_multicast(mc->multicast.ib);
			kfree(mc);
		} else {
			if (mc->igmp_joined) {
				struct rdma_dev_addr *dev_addr =
					&id_priv->id.route.addr.dev_addr;
				struct net_device *ndev = NULL;

				if (dev_addr->bound_dev_if)
					ndev = dev_get_by_index(&init_net,
								dev_addr->bound_dev_if);
				if (ndev) {
					cma_igmp_send(ndev,
						      &mc->multicast.ib->rec.mgid,
						      false);
					dev_put(ndev);
				}
			}
			kref_put(&mc->mcref, release_mc);
		}
	}
}

void rdma_destroy_id(struct rdma_cm_id *id)
{
	struct rdma_id_private *id_priv;
	enum rdma_cm_state state;

	id_priv = container_of(id, struct rdma_id_private, id);
	state = cma_exch(id_priv, RDMA_CM_DESTROYING);
	cma_cancel_operation(id_priv, state);

	/*
	 * Wait for any active callback to finish.  New callbacks will find
	 * the id_priv state set to destroying and abort.
	 */
	mutex_lock(&id_priv->handler_mutex);
	mutex_unlock(&id_priv->handler_mutex);

	if (id_priv->cma_dev) {
		if (rdma_cap_ib_cm(id_priv->id.device, 1)) {
			if (id_priv->cm_id.ib)
				ib_destroy_cm_id(id_priv->cm_id.ib);
		} else if (rdma_cap_iw_cm(id_priv->id.device, 1)) {
			if (id_priv->cm_id.iw)
				iw_destroy_cm_id(id_priv->cm_id.iw);
		}
		cma_leave_mc_groups(id_priv);
		cma_release_dev(id_priv);
	}

	cma_release_port(id_priv);
	cma_deref_id(id_priv);
	wait_for_completion(&id_priv->comp);

	if (id_priv->internal_id)
		cma_deref_id(id_priv->id.context);

	kfree(id_priv->id.route.path_rec);
	put_net(id_priv->id.route.addr.dev_addr.net);
	kfree(id_priv);
}
EXPORT_SYMBOL(rdma_destroy_id);

static int cma_rep_recv(struct rdma_id_private *id_priv)
{
	int ret;

	ret = cma_modify_qp_rtr(id_priv, NULL);
	if (ret)
		goto reject;

	ret = cma_modify_qp_rts(id_priv, NULL);
	if (ret)
		goto reject;

	ret = ib_send_cm_rtu(id_priv->cm_id.ib, NULL, 0);
	if (ret)
		goto reject;

	return 0;
reject:
	cma_modify_qp_err(id_priv);
	ib_send_cm_rej(id_priv->cm_id.ib, IB_CM_REJ_CONSUMER_DEFINED,
		       NULL, 0, NULL, 0);
	return ret;
}

static void cma_set_rep_event_data(struct rdma_cm_event *event,
				   struct ib_cm_rep_event_param *rep_data,
				   void *private_data)
{
	event->param.conn.private_data = private_data;
	event->param.conn.private_data_len = IB_CM_REP_PRIVATE_DATA_SIZE;
	event->param.conn.responder_resources = rep_data->responder_resources;
	event->param.conn.initiator_depth = rep_data->initiator_depth;
	event->param.conn.flow_control = rep_data->flow_control;
	event->param.conn.rnr_retry_count = rep_data->rnr_retry_count;
	event->param.conn.srq = rep_data->srq;
	event->param.conn.qp_num = rep_data->remote_qpn;
}

static int cma_ib_handler(struct ib_cm_id *cm_id, struct ib_cm_event *ib_event)
{
	struct rdma_id_private *id_priv = cm_id->context;
	struct rdma_cm_event event;
	int ret = 0;

	mutex_lock(&id_priv->handler_mutex);
	if ((ib_event->event != IB_CM_TIMEWAIT_EXIT &&
	     id_priv->state != RDMA_CM_CONNECT) ||
	    (ib_event->event == IB_CM_TIMEWAIT_EXIT &&
	     id_priv->state != RDMA_CM_DISCONNECT))
		goto out;

	memset(&event, 0, sizeof event);
	switch (ib_event->event) {
	case IB_CM_REQ_ERROR:
	case IB_CM_REP_ERROR:
		event.event = RDMA_CM_EVENT_UNREACHABLE;
		event.status = -ETIMEDOUT;
		break;
	case IB_CM_REP_RECEIVED:
		if (id_priv->id.qp) {
			event.status = cma_rep_recv(id_priv);
			event.event = event.status ? RDMA_CM_EVENT_CONNECT_ERROR :
						     RDMA_CM_EVENT_ESTABLISHED;
		} else {
			event.event = RDMA_CM_EVENT_CONNECT_RESPONSE;
		}
		cma_set_rep_event_data(&event, &ib_event->param.rep_rcvd,
				       ib_event->private_data);
		break;
	case IB_CM_RTU_RECEIVED:
	case IB_CM_USER_ESTABLISHED:
		event.event = RDMA_CM_EVENT_ESTABLISHED;
		break;
	case IB_CM_DREQ_ERROR:
		event.status = -ETIMEDOUT; /* fall through */
	case IB_CM_DREQ_RECEIVED:
	case IB_CM_DREP_RECEIVED:
		if (!cma_comp_exch(id_priv, RDMA_CM_CONNECT,
				   RDMA_CM_DISCONNECT))
			goto out;
		event.event = RDMA_CM_EVENT_DISCONNECTED;
		break;
	case IB_CM_TIMEWAIT_EXIT:
		event.event = RDMA_CM_EVENT_TIMEWAIT_EXIT;
		break;
	case IB_CM_MRA_RECEIVED:
		/* ignore event */
		goto out;
	case IB_CM_REJ_RECEIVED:
		cma_modify_qp_err(id_priv);
		event.status = ib_event->param.rej_rcvd.reason;
		event.event = RDMA_CM_EVENT_REJECTED;
		event.param.conn.private_data = ib_event->private_data;
		event.param.conn.private_data_len = IB_CM_REJ_PRIVATE_DATA_SIZE;
		break;
	default:
		pr_err("RDMA CMA: unexpected IB CM event: %d\n",
		       ib_event->event);
		goto out;
	}

	ret = id_priv->id.event_handler(&id_priv->id, &event);
	if (ret) {
		/* Destroy the CM ID by returning a non-zero value. */
		id_priv->cm_id.ib = NULL;
		cma_exch(id_priv, RDMA_CM_DESTROYING);
		mutex_unlock(&id_priv->handler_mutex);
		rdma_destroy_id(&id_priv->id);
		return ret;
	}
out:
	mutex_unlock(&id_priv->handler_mutex);
	return ret;
}

static struct rdma_id_private *cma_new_conn_id(struct rdma_cm_id *listen_id,
					       struct ib_cm_event *ib_event,
					       struct net_device *net_dev)
{
	struct rdma_id_private *id_priv;
	struct rdma_cm_id *id;
	struct rdma_route *rt;
	const sa_family_t ss_family = listen_id->route.addr.src_addr.ss_family;
	const __be64 service_id =
		      ib_event->param.req_rcvd.primary_path->service_id;
	int ret;

	id = rdma_create_id(listen_id->route.addr.dev_addr.net,
			    listen_id->event_handler, listen_id->context,
			    listen_id->ps, ib_event->param.req_rcvd.qp_type);
	if (IS_ERR(id))
		return NULL;

	id_priv = container_of(id, struct rdma_id_private, id);
	if (cma_save_net_info((struct sockaddr *)&id->route.addr.src_addr,
			      (struct sockaddr *)&id->route.addr.dst_addr,
			      listen_id, ib_event, ss_family, service_id))
		goto err;

	rt = &id->route;
	rt->num_paths = ib_event->param.req_rcvd.alternate_path ? 2 : 1;
	rt->path_rec = kmalloc(sizeof *rt->path_rec * rt->num_paths,
			       GFP_KERNEL);
	if (!rt->path_rec)
		goto err;

	rt->path_rec[0] = *ib_event->param.req_rcvd.primary_path;
	if (rt->num_paths == 2)
		rt->path_rec[1] = *ib_event->param.req_rcvd.alternate_path;

	if (net_dev) {
		ret = rdma_copy_addr(&rt->addr.dev_addr, net_dev, NULL);
		if (ret)
			goto err;
	} else {
		if (!cma_protocol_roce(listen_id) &&
		    cma_any_addr(cma_src_addr(id_priv))) {
			rt->addr.dev_addr.dev_type = ARPHRD_INFINIBAND;
			rdma_addr_set_sgid(&rt->addr.dev_addr, &rt->path_rec[0].sgid);
			ib_addr_set_pkey(&rt->addr.dev_addr, be16_to_cpu(rt->path_rec[0].pkey));
		} else if (!cma_any_addr(cma_src_addr(id_priv))) {
			ret = cma_translate_addr(cma_src_addr(id_priv), &rt->addr.dev_addr);
			if (ret)
				goto err;
		}
	}
	rdma_addr_set_dgid(&rt->addr.dev_addr, &rt->path_rec[0].dgid);

	id_priv->state = RDMA_CM_CONNECT;
	return id_priv;

err:
	rdma_destroy_id(id);
	return NULL;
}

static struct rdma_id_private *cma_new_udp_id(struct rdma_cm_id *listen_id,
					      struct ib_cm_event *ib_event,
					      struct net_device *net_dev)
{
	struct rdma_id_private *id_priv;
	struct rdma_cm_id *id;
	const sa_family_t ss_family = listen_id->route.addr.src_addr.ss_family;
	struct net *net = listen_id->route.addr.dev_addr.net;
	int ret;

	id = rdma_create_id(net, listen_id->event_handler, listen_id->context,
			    listen_id->ps, IB_QPT_UD);
	if (IS_ERR(id))
		return NULL;

	id_priv = container_of(id, struct rdma_id_private, id);
	if (cma_save_net_info((struct sockaddr *)&id->route.addr.src_addr,
			      (struct sockaddr *)&id->route.addr.dst_addr,
			      listen_id, ib_event, ss_family,
			      ib_event->param.sidr_req_rcvd.service_id))
		goto err;

	if (net_dev) {
		ret = rdma_copy_addr(&id->route.addr.dev_addr, net_dev, NULL);
		if (ret)
			goto err;
	} else {
		if (!cma_any_addr(cma_src_addr(id_priv))) {
			ret = cma_translate_addr(cma_src_addr(id_priv),
						 &id->route.addr.dev_addr);
			if (ret)
				goto err;
		}
	}

	id_priv->state = RDMA_CM_CONNECT;
	return id_priv;
err:
	rdma_destroy_id(id);
	return NULL;
}

static void cma_set_req_event_data(struct rdma_cm_event *event,
				   struct ib_cm_req_event_param *req_data,
				   void *private_data, int offset)
{
	event->param.conn.private_data = private_data + offset;
	event->param.conn.private_data_len = IB_CM_REQ_PRIVATE_DATA_SIZE - offset;
	event->param.conn.responder_resources = req_data->responder_resources;
	event->param.conn.initiator_depth = req_data->initiator_depth;
	event->param.conn.flow_control = req_data->flow_control;
	event->param.conn.retry_count = req_data->retry_count;
	event->param.conn.rnr_retry_count = req_data->rnr_retry_count;
	event->param.conn.srq = req_data->srq;
	event->param.conn.qp_num = req_data->remote_qpn;
}

static int cma_check_req_qp_type(struct rdma_cm_id *id, struct ib_cm_event *ib_event)
{
	return (((ib_event->event == IB_CM_REQ_RECEIVED) &&
		 (ib_event->param.req_rcvd.qp_type == id->qp_type)) ||
		((ib_event->event == IB_CM_SIDR_REQ_RECEIVED) &&
		 (id->qp_type == IB_QPT_UD)) ||
		(!id->qp_type));
}

static int cma_req_handler(struct ib_cm_id *cm_id, struct ib_cm_event *ib_event)
{
	struct rdma_id_private *listen_id, *conn_id = NULL;
	struct rdma_cm_event event;
	struct net_device *net_dev;
	int offset, ret;

	listen_id = cma_id_from_event(cm_id, ib_event, &net_dev);
	if (IS_ERR(listen_id))
		return PTR_ERR(listen_id);

	if (!cma_check_req_qp_type(&listen_id->id, ib_event)) {
		ret = -EINVAL;
		goto net_dev_put;
	}

	mutex_lock(&listen_id->handler_mutex);
	if (listen_id->state != RDMA_CM_LISTEN) {
		ret = -ECONNABORTED;
		goto err1;
	}

	memset(&event, 0, sizeof event);
	offset = cma_user_data_offset(listen_id);
	event.event = RDMA_CM_EVENT_CONNECT_REQUEST;
	if (ib_event->event == IB_CM_SIDR_REQ_RECEIVED) {
		conn_id = cma_new_udp_id(&listen_id->id, ib_event, net_dev);
		event.param.ud.private_data = ib_event->private_data + offset;
		event.param.ud.private_data_len =
				IB_CM_SIDR_REQ_PRIVATE_DATA_SIZE - offset;
	} else {
		conn_id = cma_new_conn_id(&listen_id->id, ib_event, net_dev);
		cma_set_req_event_data(&event, &ib_event->param.req_rcvd,
				       ib_event->private_data, offset);
	}
	if (!conn_id) {
		ret = -ENOMEM;
		goto err1;
	}

	mutex_lock_nested(&conn_id->handler_mutex, SINGLE_DEPTH_NESTING);
	ret = cma_acquire_dev(conn_id, listen_id);
	if (ret)
		goto err2;

	conn_id->cm_id.ib = cm_id;
	cm_id->context = conn_id;
	cm_id->cm_handler = cma_ib_handler;

	/*
	 * Protect against the user destroying conn_id from another thread
	 * until we're done accessing it.
	 */
	atomic_inc(&conn_id->refcount);
	ret = conn_id->id.event_handler(&conn_id->id, &event);
	if (ret)
		goto err3;
	/*
	 * Acquire mutex to prevent user executing rdma_destroy_id()
	 * while we're accessing the cm_id.
	 */
	mutex_lock(&lock);
	if (cma_comp(conn_id, RDMA_CM_CONNECT) &&
	    (conn_id->id.qp_type != IB_QPT_UD))
		ib_send_cm_mra(cm_id, CMA_CM_MRA_SETTING, NULL, 0);
	mutex_unlock(&lock);
	mutex_unlock(&conn_id->handler_mutex);
	mutex_unlock(&listen_id->handler_mutex);
	cma_deref_id(conn_id);
	if (net_dev)
		dev_put(net_dev);
	return 0;

err3:
	cma_deref_id(conn_id);
	/* Destroy the CM ID by returning a non-zero value. */
	conn_id->cm_id.ib = NULL;
err2:
	cma_exch(conn_id, RDMA_CM_DESTROYING);
	mutex_unlock(&conn_id->handler_mutex);
err1:
	mutex_unlock(&listen_id->handler_mutex);
	if (conn_id)
		rdma_destroy_id(&conn_id->id);

net_dev_put:
	if (net_dev)
		dev_put(net_dev);

	return ret;
}

__be64 rdma_get_service_id(struct rdma_cm_id *id, struct sockaddr *addr)
{
	if (addr->sa_family == AF_IB)
		return ((struct sockaddr_ib *) addr)->sib_sid;

	return cpu_to_be64(((u64)id->ps << 16) + be16_to_cpu(cma_port(addr)));
}
EXPORT_SYMBOL(rdma_get_service_id);

static int cma_iw_handler(struct iw_cm_id *iw_id, struct iw_cm_event *iw_event)
{
	struct rdma_id_private *id_priv = iw_id->context;
	struct rdma_cm_event event;
	int ret = 0;
	struct sockaddr *laddr = (struct sockaddr *)&iw_event->local_addr;
	struct sockaddr *raddr = (struct sockaddr *)&iw_event->remote_addr;

	mutex_lock(&id_priv->handler_mutex);
	if (id_priv->state != RDMA_CM_CONNECT)
		goto out;

	memset(&event, 0, sizeof event);
	switch (iw_event->event) {
	case IW_CM_EVENT_CLOSE:
		event.event = RDMA_CM_EVENT_DISCONNECTED;
		break;
	case IW_CM_EVENT_CONNECT_REPLY:
		memcpy(cma_src_addr(id_priv), laddr,
		       rdma_addr_size(laddr));
		memcpy(cma_dst_addr(id_priv), raddr,
		       rdma_addr_size(raddr));
		switch (iw_event->status) {
		case 0:
			event.event = RDMA_CM_EVENT_ESTABLISHED;
			event.param.conn.initiator_depth = iw_event->ird;
			event.param.conn.responder_resources = iw_event->ord;
			break;
		case -ECONNRESET:
		case -ECONNREFUSED:
			event.event = RDMA_CM_EVENT_REJECTED;
			break;
		case -ETIMEDOUT:
			event.event = RDMA_CM_EVENT_UNREACHABLE;
			break;
		default:
			event.event = RDMA_CM_EVENT_CONNECT_ERROR;
			break;
		}
		break;
	case IW_CM_EVENT_ESTABLISHED:
		event.event = RDMA_CM_EVENT_ESTABLISHED;
		event.param.conn.initiator_depth = iw_event->ird;
		event.param.conn.responder_resources = iw_event->ord;
		break;
	default:
		BUG_ON(1);
	}

	event.status = iw_event->status;
	event.param.conn.private_data = iw_event->private_data;
	event.param.conn.private_data_len = iw_event->private_data_len;
	ret = id_priv->id.event_handler(&id_priv->id, &event);
	if (ret) {
		/* Destroy the CM ID by returning a non-zero value. */
		id_priv->cm_id.iw = NULL;
		cma_exch(id_priv, RDMA_CM_DESTROYING);
		mutex_unlock(&id_priv->handler_mutex);
		rdma_destroy_id(&id_priv->id);
		return ret;
	}

out:
	mutex_unlock(&id_priv->handler_mutex);
	return ret;
}

static int iw_conn_req_handler(struct iw_cm_id *cm_id,
			       struct iw_cm_event *iw_event)
{
	struct rdma_cm_id *new_cm_id;
	struct rdma_id_private *listen_id, *conn_id;
	struct rdma_cm_event event;
	int ret = -ECONNABORTED;
	struct sockaddr *laddr = (struct sockaddr *)&iw_event->local_addr;
	struct sockaddr *raddr = (struct sockaddr *)&iw_event->remote_addr;

	listen_id = cm_id->context;

	mutex_lock(&listen_id->handler_mutex);
	if (listen_id->state != RDMA_CM_LISTEN)
		goto out;

	/* Create a new RDMA id for the new IW CM ID */
	new_cm_id = rdma_create_id(listen_id->id.route.addr.dev_addr.net,
				   listen_id->id.event_handler,
				   listen_id->id.context,
				   RDMA_PS_TCP, IB_QPT_RC);
	if (IS_ERR(new_cm_id)) {
		ret = -ENOMEM;
		goto out;
	}
	conn_id = container_of(new_cm_id, struct rdma_id_private, id);
	mutex_lock_nested(&conn_id->handler_mutex, SINGLE_DEPTH_NESTING);
	conn_id->state = RDMA_CM_CONNECT;

	ret = rdma_translate_ip(laddr, &conn_id->id.route.addr.dev_addr, NULL);
	if (ret) {
		mutex_unlock(&conn_id->handler_mutex);
		rdma_destroy_id(new_cm_id);
		goto out;
	}

	ret = cma_acquire_dev(conn_id, listen_id);
	if (ret) {
		mutex_unlock(&conn_id->handler_mutex);
		rdma_destroy_id(new_cm_id);
		goto out;
	}

	conn_id->cm_id.iw = cm_id;
	cm_id->context = conn_id;
	cm_id->cm_handler = cma_iw_handler;

	memcpy(cma_src_addr(conn_id), laddr, rdma_addr_size(laddr));
	memcpy(cma_dst_addr(conn_id), raddr, rdma_addr_size(raddr));

	memset(&event, 0, sizeof event);
	event.event = RDMA_CM_EVENT_CONNECT_REQUEST;
	event.param.conn.private_data = iw_event->private_data;
	event.param.conn.private_data_len = iw_event->private_data_len;
	event.param.conn.initiator_depth = iw_event->ird;
	event.param.conn.responder_resources = iw_event->ord;

	/*
	 * Protect against the user destroying conn_id from another thread
	 * until we're done accessing it.
	 */
	atomic_inc(&conn_id->refcount);
	ret = conn_id->id.event_handler(&conn_id->id, &event);
	if (ret) {
		/* User wants to destroy the CM ID */
		conn_id->cm_id.iw = NULL;
		cma_exch(conn_id, RDMA_CM_DESTROYING);
		mutex_unlock(&conn_id->handler_mutex);
		cma_deref_id(conn_id);
		rdma_destroy_id(&conn_id->id);
		goto out;
	}

	mutex_unlock(&conn_id->handler_mutex);
	cma_deref_id(conn_id);

out:
	mutex_unlock(&listen_id->handler_mutex);
	return ret;
}

static int cma_ib_listen(struct rdma_id_private *id_priv)
{
	struct sockaddr *addr;
	struct ib_cm_id	*id;
	__be64 svc_id;

	addr = cma_src_addr(id_priv);
	svc_id = rdma_get_service_id(&id_priv->id, addr);
	id = ib_cm_insert_listen(id_priv->id.device, cma_req_handler, svc_id);
	if (IS_ERR(id))
		return PTR_ERR(id);
	id_priv->cm_id.ib = id;

	return 0;
}

static int cma_iw_listen(struct rdma_id_private *id_priv, int backlog)
{
	int ret;
	struct iw_cm_id	*id;

	id = iw_create_cm_id(id_priv->id.device,
			     iw_conn_req_handler,
			     id_priv);
	if (IS_ERR(id))
		return PTR_ERR(id);

	id->tos = id_priv->tos;
	id_priv->cm_id.iw = id;

	memcpy(&id_priv->cm_id.iw->local_addr, cma_src_addr(id_priv),
	       rdma_addr_size(cma_src_addr(id_priv)));

	ret = iw_cm_listen(id_priv->cm_id.iw, backlog);

	if (ret) {
		iw_destroy_cm_id(id_priv->cm_id.iw);
		id_priv->cm_id.iw = NULL;
	}

	return ret;
}

static int cma_listen_handler(struct rdma_cm_id *id,
			      struct rdma_cm_event *event)
{
	struct rdma_id_private *id_priv = id->context;

	id->context = id_priv->id.context;
	id->event_handler = id_priv->id.event_handler;
	return id_priv->id.event_handler(id, event);
}

static void cma_listen_on_dev(struct rdma_id_private *id_priv,
			      struct cma_device *cma_dev)
{
	struct rdma_id_private *dev_id_priv;
	struct rdma_cm_id *id;
	struct net *net = id_priv->id.route.addr.dev_addr.net;
	int ret;

	if (cma_family(id_priv) == AF_IB && !rdma_cap_ib_cm(cma_dev->device, 1))
		return;

	id = rdma_create_id(net, cma_listen_handler, id_priv, id_priv->id.ps,
			    id_priv->id.qp_type);
	if (IS_ERR(id))
		return;

	dev_id_priv = container_of(id, struct rdma_id_private, id);

	dev_id_priv->state = RDMA_CM_ADDR_BOUND;
	memcpy(cma_src_addr(dev_id_priv), cma_src_addr(id_priv),
	       rdma_addr_size(cma_src_addr(id_priv)));

	_cma_attach_to_dev(dev_id_priv, cma_dev);
	list_add_tail(&dev_id_priv->listen_list, &id_priv->listen_list);
	atomic_inc(&id_priv->refcount);
	dev_id_priv->internal_id = 1;
	dev_id_priv->afonly = id_priv->afonly;

	ret = rdma_listen(id, id_priv->backlog);
	if (ret)
		pr_warn("RDMA CMA: cma_listen_on_dev, error %d, listening on device %s\n",
			ret, cma_dev->device->name);
}

static void cma_listen_on_all(struct rdma_id_private *id_priv)
{
	struct cma_device *cma_dev;

	mutex_lock(&lock);
	list_add_tail(&id_priv->list, &listen_any_list);
	list_for_each_entry(cma_dev, &dev_list, list)
		cma_listen_on_dev(id_priv, cma_dev);
	mutex_unlock(&lock);
}

void rdma_set_service_type(struct rdma_cm_id *id, int tos)
{
	struct rdma_id_private *id_priv;

	id_priv = container_of(id, struct rdma_id_private, id);
	id_priv->tos = (u8) tos;
}
EXPORT_SYMBOL(rdma_set_service_type);

static void cma_query_handler(int status, struct ib_sa_path_rec *path_rec,
			      void *context)
{
	struct cma_work *work = context;
	struct rdma_route *route;

	route = &work->id->id.route;

	if (!status) {
		route->num_paths = 1;
		*route->path_rec = *path_rec;
	} else {
		work->old_state = RDMA_CM_ROUTE_QUERY;
		work->new_state = RDMA_CM_ADDR_RESOLVED;
		work->event.event = RDMA_CM_EVENT_ROUTE_ERROR;
		work->event.status = status;
	}

	queue_work(cma_wq, &work->work);
}

static int cma_query_ib_route(struct rdma_id_private *id_priv, int timeout_ms,
			      struct cma_work *work)
{
	struct rdma_dev_addr *dev_addr = &id_priv->id.route.addr.dev_addr;
	struct ib_sa_path_rec path_rec;
	ib_sa_comp_mask comp_mask;
	struct sockaddr_in6 *sin6;
	struct sockaddr_ib *sib;

	memset(&path_rec, 0, sizeof path_rec);
	rdma_addr_get_sgid(dev_addr, &path_rec.sgid);
	rdma_addr_get_dgid(dev_addr, &path_rec.dgid);
	path_rec.pkey = cpu_to_be16(ib_addr_get_pkey(dev_addr));
	path_rec.numb_path = 1;
	path_rec.reversible = 1;
	path_rec.service_id = rdma_get_service_id(&id_priv->id, cma_dst_addr(id_priv));

	comp_mask = IB_SA_PATH_REC_DGID | IB_SA_PATH_REC_SGID |
		    IB_SA_PATH_REC_PKEY | IB_SA_PATH_REC_NUMB_PATH |
		    IB_SA_PATH_REC_REVERSIBLE | IB_SA_PATH_REC_SERVICE_ID;

	switch (cma_family(id_priv)) {
	case AF_INET:
		path_rec.qos_class = cpu_to_be16((u16) id_priv->tos);
		comp_mask |= IB_SA_PATH_REC_QOS_CLASS;
		break;
	case AF_INET6:
		sin6 = (struct sockaddr_in6 *) cma_src_addr(id_priv);
		path_rec.traffic_class = (u8) (be32_to_cpu(sin6->sin6_flowinfo) >> 20);
		comp_mask |= IB_SA_PATH_REC_TRAFFIC_CLASS;
		break;
	case AF_IB:
		sib = (struct sockaddr_ib *) cma_src_addr(id_priv);
		path_rec.traffic_class = (u8) (be32_to_cpu(sib->sib_flowinfo) >> 20);
		comp_mask |= IB_SA_PATH_REC_TRAFFIC_CLASS;
		break;
	}

	id_priv->query_id = ib_sa_path_rec_get(&sa_client, id_priv->id.device,
					       id_priv->id.port_num, &path_rec,
					       comp_mask, timeout_ms,
					       GFP_KERNEL, cma_query_handler,
					       work, &id_priv->query);

	return (id_priv->query_id < 0) ? id_priv->query_id : 0;
}

static void cma_work_handler(struct work_struct *_work)
{
	struct cma_work *work = container_of(_work, struct cma_work, work);
	struct rdma_id_private *id_priv = work->id;
	int destroy = 0;

	mutex_lock(&id_priv->handler_mutex);
	if (!cma_comp_exch(id_priv, work->old_state, work->new_state))
		goto out;

	if (id_priv->id.event_handler(&id_priv->id, &work->event)) {
		cma_exch(id_priv, RDMA_CM_DESTROYING);
		destroy = 1;
	}
out:
	mutex_unlock(&id_priv->handler_mutex);
	cma_deref_id(id_priv);
	if (destroy)
		rdma_destroy_id(&id_priv->id);
	kfree(work);
}

static void cma_ndev_work_handler(struct work_struct *_work)
{
	struct cma_ndev_work *work = container_of(_work, struct cma_ndev_work, work);
	struct rdma_id_private *id_priv = work->id;
	int destroy = 0;

	mutex_lock(&id_priv->handler_mutex);
	if (id_priv->state == RDMA_CM_DESTROYING ||
	    id_priv->state == RDMA_CM_DEVICE_REMOVAL)
		goto out;

	if (id_priv->id.event_handler(&id_priv->id, &work->event)) {
		cma_exch(id_priv, RDMA_CM_DESTROYING);
		destroy = 1;
	}

out:
	mutex_unlock(&id_priv->handler_mutex);
	cma_deref_id(id_priv);
	if (destroy)
		rdma_destroy_id(&id_priv->id);
	kfree(work);
}

static int cma_resolve_ib_route(struct rdma_id_private *id_priv, int timeout_ms)
{
	struct rdma_route *route = &id_priv->id.route;
	struct cma_work *work;
	int ret;

	work = kzalloc(sizeof *work, GFP_KERNEL);
	if (!work)
		return -ENOMEM;

	work->id = id_priv;
	INIT_WORK(&work->work, cma_work_handler);
	work->old_state = RDMA_CM_ROUTE_QUERY;
	work->new_state = RDMA_CM_ROUTE_RESOLVED;
	work->event.event = RDMA_CM_EVENT_ROUTE_RESOLVED;

	route->path_rec = kmalloc(sizeof *route->path_rec, GFP_KERNEL);
	if (!route->path_rec) {
		ret = -ENOMEM;
		goto err1;
	}

	ret = cma_query_ib_route(id_priv, timeout_ms, work);
	if (ret)
		goto err2;

	return 0;
err2:
	kfree(route->path_rec);
	route->path_rec = NULL;
err1:
	kfree(work);
	return ret;
}

int rdma_set_ib_paths(struct rdma_cm_id *id,
		      struct ib_sa_path_rec *path_rec, int num_paths)
{
	struct rdma_id_private *id_priv;
	int ret;

	id_priv = container_of(id, struct rdma_id_private, id);
	if (!cma_comp_exch(id_priv, RDMA_CM_ADDR_RESOLVED,
			   RDMA_CM_ROUTE_RESOLVED))
		return -EINVAL;

	id->route.path_rec = kmemdup(path_rec, sizeof *path_rec * num_paths,
				     GFP_KERNEL);
	if (!id->route.path_rec) {
		ret = -ENOMEM;
		goto err;
	}

	id->route.num_paths = num_paths;
	return 0;
err:
	cma_comp_exch(id_priv, RDMA_CM_ROUTE_RESOLVED, RDMA_CM_ADDR_RESOLVED);
	return ret;
}
EXPORT_SYMBOL(rdma_set_ib_paths);

static int cma_resolve_iw_route(struct rdma_id_private *id_priv, int timeout_ms)
{
	struct cma_work *work;

	work = kzalloc(sizeof *work, GFP_KERNEL);
	if (!work)
		return -ENOMEM;

	work->id = id_priv;
	INIT_WORK(&work->work, cma_work_handler);
	work->old_state = RDMA_CM_ROUTE_QUERY;
	work->new_state = RDMA_CM_ROUTE_RESOLVED;
	work->event.event = RDMA_CM_EVENT_ROUTE_RESOLVED;
	queue_work(cma_wq, &work->work);
	return 0;
}

static int iboe_tos_to_sl(struct net_device *ndev, int tos)
{
	int prio;
	struct net_device *dev;

	prio = rt_tos2priority(tos);
	dev = ndev->priv_flags & IFF_802_1Q_VLAN ?
		vlan_dev_real_dev(ndev) : ndev;

	if (dev->num_tc)
		return netdev_get_prio_tc_map(dev, prio);

#if IS_ENABLED(CONFIG_VLAN_8021Q)
	if (ndev->priv_flags & IFF_802_1Q_VLAN)
		return (vlan_dev_get_egress_qos_mask(ndev, prio) &
			VLAN_PRIO_MASK) >> VLAN_PRIO_SHIFT;
#endif
	return 0;
}

static int cma_resolve_iboe_route(struct rdma_id_private *id_priv)
{
	struct rdma_route *route = &id_priv->id.route;
	struct rdma_addr *addr = &route->addr;
	struct cma_work *work;
	int ret;
	struct net_device *ndev = NULL;


	work = kzalloc(sizeof *work, GFP_KERNEL);
	if (!work)
		return -ENOMEM;

	work->id = id_priv;
	INIT_WORK(&work->work, cma_work_handler);

	route->path_rec = kzalloc(sizeof *route->path_rec, GFP_KERNEL);
	if (!route->path_rec) {
		ret = -ENOMEM;
		goto err1;
	}

	route->num_paths = 1;

	if (addr->dev_addr.bound_dev_if) {
		ndev = dev_get_by_index(&init_net, addr->dev_addr.bound_dev_if);
		if (!ndev)
			return -ENODEV;

		if (ndev->flags & IFF_LOOPBACK) {
			dev_put(ndev);
			if (!id_priv->id.device->get_netdev)
				return -EOPNOTSUPP;

			ndev = id_priv->id.device->get_netdev(id_priv->id.device,
							      id_priv->id.port_num);
			if (!ndev)
				return -ENODEV;
		}

		route->path_rec->net = &init_net;
		route->path_rec->ifindex = ndev->ifindex;
		route->path_rec->gid_type = id_priv->gid_type;
	}
	if (!ndev) {
		ret = -ENODEV;
		goto err2;
	}

	memcpy(route->path_rec->dmac, addr->dev_addr.dst_dev_addr, ETH_ALEN);

	rdma_ip2gid((struct sockaddr *)&id_priv->id.route.addr.src_addr,
		    &route->path_rec->sgid);
	rdma_ip2gid((struct sockaddr *)&id_priv->id.route.addr.dst_addr,
		    &route->path_rec->dgid);

	/* Use the hint from IP Stack to select GID Type */
	if (route->path_rec->gid_type < ib_network_to_gid_type(addr->dev_addr.network))
		route->path_rec->gid_type = ib_network_to_gid_type(addr->dev_addr.network);
	if (((struct sockaddr *)&id_priv->id.route.addr.dst_addr)->sa_family != AF_IB)
		/* TODO: get the hoplimit from the inet/inet6 device */
		route->path_rec->hop_limit = addr->dev_addr.hoplimit;
	else
		route->path_rec->hop_limit = 1;
	route->path_rec->reversible = 1;
	route->path_rec->pkey = cpu_to_be16(0xffff);
	route->path_rec->mtu_selector = IB_SA_EQ;
	route->path_rec->sl = iboe_tos_to_sl(ndev, id_priv->tos);
	route->path_rec->mtu = iboe_get_mtu(ndev->mtu);
	route->path_rec->rate_selector = IB_SA_EQ;
	route->path_rec->rate = iboe_get_rate(ndev);
	dev_put(ndev);
	route->path_rec->packet_life_time_selector = IB_SA_EQ;
	route->path_rec->packet_life_time = CMA_IBOE_PACKET_LIFETIME;
	if (!route->path_rec->mtu) {
		ret = -EINVAL;
		goto err2;
	}

	work->old_state = RDMA_CM_ROUTE_QUERY;
	work->new_state = RDMA_CM_ROUTE_RESOLVED;
	work->event.event = RDMA_CM_EVENT_ROUTE_RESOLVED;
	work->event.status = 0;

	queue_work(cma_wq, &work->work);

	return 0;

err2:
	kfree(route->path_rec);
	route->path_rec = NULL;
err1:
	kfree(work);
	return ret;
}

int rdma_resolve_route(struct rdma_cm_id *id, int timeout_ms)
{
	struct rdma_id_private *id_priv;
	int ret;

	id_priv = container_of(id, struct rdma_id_private, id);
	if (!cma_comp_exch(id_priv, RDMA_CM_ADDR_RESOLVED, RDMA_CM_ROUTE_QUERY))
		return -EINVAL;

	atomic_inc(&id_priv->refcount);
	if (rdma_cap_ib_sa(id->device, id->port_num))
		ret = cma_resolve_ib_route(id_priv, timeout_ms);
	else if (rdma_protocol_roce(id->device, id->port_num))
		ret = cma_resolve_iboe_route(id_priv);
	else if (rdma_protocol_iwarp(id->device, id->port_num))
		ret = cma_resolve_iw_route(id_priv, timeout_ms);
	else
		ret = -ENOSYS;

	if (ret)
		goto err;

	return 0;
err:
	cma_comp_exch(id_priv, RDMA_CM_ROUTE_QUERY, RDMA_CM_ADDR_RESOLVED);
	cma_deref_id(id_priv);
	return ret;
}
EXPORT_SYMBOL(rdma_resolve_route);

static void cma_set_loopback(struct sockaddr *addr)
{
	switch (addr->sa_family) {
	case AF_INET:
		((struct sockaddr_in *) addr)->sin_addr.s_addr = htonl(INADDR_LOOPBACK);
		break;
	case AF_INET6:
		ipv6_addr_set(&((struct sockaddr_in6 *) addr)->sin6_addr,
			      0, 0, 0, htonl(1));
		break;
	default:
		ib_addr_set(&((struct sockaddr_ib *) addr)->sib_addr,
			    0, 0, 0, htonl(1));
		break;
	}
}

static int cma_bind_loopback(struct rdma_id_private *id_priv)
{
	struct cma_device *cma_dev, *cur_dev;
	struct ib_port_attr port_attr;
	union ib_gid gid;
	u16 pkey;
	int ret;
	u8 p;

	cma_dev = NULL;
	mutex_lock(&lock);
	list_for_each_entry(cur_dev, &dev_list, list) {
		if (cma_family(id_priv) == AF_IB &&
		    !rdma_cap_ib_cm(cur_dev->device, 1))
			continue;

		if (!cma_dev)
			cma_dev = cur_dev;

		for (p = 1; p <= cur_dev->device->phys_port_cnt; ++p) {
			if (!ib_query_port(cur_dev->device, p, &port_attr) &&
			    port_attr.state == IB_PORT_ACTIVE) {
				cma_dev = cur_dev;
				goto port_found;
			}
		}
	}

	if (!cma_dev) {
		ret = -ENODEV;
		goto out;
	}

	p = 1;

port_found:
	ret = ib_get_cached_gid(cma_dev->device, p, 0, &gid, NULL);
	if (ret)
		goto out;

	ret = ib_get_cached_pkey(cma_dev->device, p, 0, &pkey);
	if (ret)
		goto out;

	id_priv->id.route.addr.dev_addr.dev_type =
		(rdma_protocol_ib(cma_dev->device, p)) ?
		ARPHRD_INFINIBAND : ARPHRD_ETHER;

	rdma_addr_set_sgid(&id_priv->id.route.addr.dev_addr, &gid);
	ib_addr_set_pkey(&id_priv->id.route.addr.dev_addr, pkey);
	id_priv->id.port_num = p;
	cma_attach_to_dev(id_priv, cma_dev);
	cma_set_loopback(cma_src_addr(id_priv));
out:
	mutex_unlock(&lock);
	return ret;
}

static void addr_handler(int status, struct sockaddr *src_addr,
			 struct rdma_dev_addr *dev_addr, void *context)
{
	struct rdma_id_private *id_priv = context;
	struct rdma_cm_event event;

	memset(&event, 0, sizeof event);
	mutex_lock(&id_priv->handler_mutex);
	if (!cma_comp_exch(id_priv, RDMA_CM_ADDR_QUERY,
			   RDMA_CM_ADDR_RESOLVED))
		goto out;

	memcpy(cma_src_addr(id_priv), src_addr, rdma_addr_size(src_addr));
	if (!status && !id_priv->cma_dev)
		status = cma_acquire_dev(id_priv, NULL);

	if (status) {
		if (!cma_comp_exch(id_priv, RDMA_CM_ADDR_RESOLVED,
				   RDMA_CM_ADDR_BOUND))
			goto out;
		event.event = RDMA_CM_EVENT_ADDR_ERROR;
		event.status = status;
	} else
		event.event = RDMA_CM_EVENT_ADDR_RESOLVED;

	if (id_priv->id.event_handler(&id_priv->id, &event)) {
		cma_exch(id_priv, RDMA_CM_DESTROYING);
		mutex_unlock(&id_priv->handler_mutex);
		cma_deref_id(id_priv);
		rdma_destroy_id(&id_priv->id);
		return;
	}
out:
	mutex_unlock(&id_priv->handler_mutex);
	cma_deref_id(id_priv);
}

static int cma_resolve_loopback(struct rdma_id_private *id_priv)
{
	struct cma_work *work;
	union ib_gid gid;
	int ret;

	work = kzalloc(sizeof *work, GFP_KERNEL);
	if (!work)
		return -ENOMEM;

	if (!id_priv->cma_dev) {
		ret = cma_bind_loopback(id_priv);
		if (ret)
			goto err;
	}

	rdma_addr_get_sgid(&id_priv->id.route.addr.dev_addr, &gid);
	rdma_addr_set_dgid(&id_priv->id.route.addr.dev_addr, &gid);

	work->id = id_priv;
	INIT_WORK(&work->work, cma_work_handler);
	work->old_state = RDMA_CM_ADDR_QUERY;
	work->new_state = RDMA_CM_ADDR_RESOLVED;
	work->event.event = RDMA_CM_EVENT_ADDR_RESOLVED;
	queue_work(cma_wq, &work->work);
	return 0;
err:
	kfree(work);
	return ret;
}

static int cma_resolve_ib_addr(struct rdma_id_private *id_priv)
{
	struct cma_work *work;
	int ret;

	work = kzalloc(sizeof *work, GFP_KERNEL);
	if (!work)
		return -ENOMEM;

	if (!id_priv->cma_dev) {
		ret = cma_resolve_ib_dev(id_priv);
		if (ret)
			goto err;
	}

	rdma_addr_set_dgid(&id_priv->id.route.addr.dev_addr, (union ib_gid *)
		&(((struct sockaddr_ib *) &id_priv->id.route.addr.dst_addr)->sib_addr));

	work->id = id_priv;
	INIT_WORK(&work->work, cma_work_handler);
	work->old_state = RDMA_CM_ADDR_QUERY;
	work->new_state = RDMA_CM_ADDR_RESOLVED;
	work->event.event = RDMA_CM_EVENT_ADDR_RESOLVED;
	queue_work(cma_wq, &work->work);
	return 0;
err:
	kfree(work);
	return ret;
}

static int cma_bind_addr(struct rdma_cm_id *id, struct sockaddr *src_addr,
			 struct sockaddr *dst_addr)
{
	if (!src_addr || !src_addr->sa_family) {
		src_addr = (struct sockaddr *) &id->route.addr.src_addr;
		src_addr->sa_family = dst_addr->sa_family;
		if (dst_addr->sa_family == AF_INET6) {
			struct sockaddr_in6 *src_addr6 = (struct sockaddr_in6 *) src_addr;
			struct sockaddr_in6 *dst_addr6 = (struct sockaddr_in6 *) dst_addr;
			src_addr6->sin6_scope_id = dst_addr6->sin6_scope_id;
			if (ipv6_addr_type(&dst_addr6->sin6_addr) & IPV6_ADDR_LINKLOCAL)
				id->route.addr.dev_addr.bound_dev_if = dst_addr6->sin6_scope_id;
		} else if (dst_addr->sa_family == AF_IB) {
			((struct sockaddr_ib *) src_addr)->sib_pkey =
				((struct sockaddr_ib *) dst_addr)->sib_pkey;
		}
	}
	return rdma_bind_addr(id, src_addr);
}

int rdma_resolve_addr(struct rdma_cm_id *id, struct sockaddr *src_addr,
		      struct sockaddr *dst_addr, int timeout_ms)
{
	struct rdma_id_private *id_priv;
	int ret;

	id_priv = container_of(id, struct rdma_id_private, id);
	if (id_priv->state == RDMA_CM_IDLE) {
		ret = cma_bind_addr(id, src_addr, dst_addr);
		if (ret)
			return ret;
	}

	if (cma_family(id_priv) != dst_addr->sa_family)
		return -EINVAL;

	if (!cma_comp_exch(id_priv, RDMA_CM_ADDR_BOUND, RDMA_CM_ADDR_QUERY))
		return -EINVAL;

	atomic_inc(&id_priv->refcount);
	memcpy(cma_dst_addr(id_priv), dst_addr, rdma_addr_size(dst_addr));
	if (cma_any_addr(dst_addr)) {
		ret = cma_resolve_loopback(id_priv);
	} else {
		if (dst_addr->sa_family == AF_IB) {
			ret = cma_resolve_ib_addr(id_priv);
		} else {
			ret = rdma_resolve_ip(&addr_client, cma_src_addr(id_priv),
					      dst_addr, &id->route.addr.dev_addr,
					      timeout_ms, addr_handler, id_priv);
		}
	}
	if (ret)
		goto err;

	return 0;
err:
	cma_comp_exch(id_priv, RDMA_CM_ADDR_QUERY, RDMA_CM_ADDR_BOUND);
	cma_deref_id(id_priv);
	return ret;
}
EXPORT_SYMBOL(rdma_resolve_addr);

int rdma_set_reuseaddr(struct rdma_cm_id *id, int reuse)
{
	struct rdma_id_private *id_priv;
	unsigned long flags;
	int ret;

	id_priv = container_of(id, struct rdma_id_private, id);
	spin_lock_irqsave(&id_priv->lock, flags);
	if (reuse || id_priv->state == RDMA_CM_IDLE) {
		id_priv->reuseaddr = reuse;
		ret = 0;
	} else {
		ret = -EINVAL;
	}
	spin_unlock_irqrestore(&id_priv->lock, flags);
	return ret;
}
EXPORT_SYMBOL(rdma_set_reuseaddr);

int rdma_set_afonly(struct rdma_cm_id *id, int afonly)
{
	struct rdma_id_private *id_priv;
	unsigned long flags;
	int ret;

	id_priv = container_of(id, struct rdma_id_private, id);
	spin_lock_irqsave(&id_priv->lock, flags);
	if (id_priv->state == RDMA_CM_IDLE || id_priv->state == RDMA_CM_ADDR_BOUND) {
		id_priv->options |= (1 << CMA_OPTION_AFONLY);
		id_priv->afonly = afonly;
		ret = 0;
	} else {
		ret = -EINVAL;
	}
	spin_unlock_irqrestore(&id_priv->lock, flags);
	return ret;
}
EXPORT_SYMBOL(rdma_set_afonly);

static void cma_bind_port(struct rdma_bind_list *bind_list,
			  struct rdma_id_private *id_priv)
{
	struct sockaddr *addr;
	struct sockaddr_ib *sib;
	u64 sid, mask;
	__be16 port;

	addr = cma_src_addr(id_priv);
	port = htons(bind_list->port);

	switch (addr->sa_family) {
	case AF_INET:
		((struct sockaddr_in *) addr)->sin_port = port;
		break;
	case AF_INET6:
		((struct sockaddr_in6 *) addr)->sin6_port = port;
		break;
	case AF_IB:
		sib = (struct sockaddr_ib *) addr;
		sid = be64_to_cpu(sib->sib_sid);
		mask = be64_to_cpu(sib->sib_sid_mask);
		sib->sib_sid = cpu_to_be64((sid & mask) | (u64) ntohs(port));
		sib->sib_sid_mask = cpu_to_be64(~0ULL);
		break;
	}
	id_priv->bind_list = bind_list;
	hlist_add_head(&id_priv->node, &bind_list->owners);
}

static int cma_alloc_port(enum rdma_port_space ps,
			  struct rdma_id_private *id_priv, unsigned short snum)
{
	struct rdma_bind_list *bind_list;
	int ret;

	bind_list = kzalloc(sizeof *bind_list, GFP_KERNEL);
	if (!bind_list)
		return -ENOMEM;

	ret = cma_ps_alloc(id_priv->id.route.addr.dev_addr.net, ps, bind_list,
			   snum);
	if (ret < 0)
		goto err;

	bind_list->ps = ps;
	bind_list->port = (unsigned short)ret;
	cma_bind_port(bind_list, id_priv);
	return 0;
err:
	kfree(bind_list);
	return ret == -ENOSPC ? -EADDRNOTAVAIL : ret;
}

static int cma_alloc_any_port(enum rdma_port_space ps,
			      struct rdma_id_private *id_priv)
{
	static unsigned int last_used_port;
	int low, high, remaining;
	unsigned int rover;
	struct net *net = id_priv->id.route.addr.dev_addr.net;

	inet_get_local_port_range(net, &low, &high);
	remaining = (high - low) + 1;
	rover = prandom_u32() % remaining + low;
retry:
	if (last_used_port != rover &&
	    !cma_ps_find(net, ps, (unsigned short)rover)) {
		int ret = cma_alloc_port(ps, id_priv, rover);
		/*
		 * Remember previously used port number in order to avoid
		 * re-using same port immediately after it is closed.
		 */
		if (!ret)
			last_used_port = rover;
		if (ret != -EADDRNOTAVAIL)
			return ret;
	}
	if (--remaining) {
		rover++;
		if ((rover < low) || (rover > high))
			rover = low;
		goto retry;
	}
	return -EADDRNOTAVAIL;
}

/*
 * Check that the requested port is available.  This is called when trying to
 * bind to a specific port, or when trying to listen on a bound port.  In
 * the latter case, the provided id_priv may already be on the bind_list, but
 * we still need to check that it's okay to start listening.
 */
static int cma_check_port(struct rdma_bind_list *bind_list,
			  struct rdma_id_private *id_priv, uint8_t reuseaddr)
{
	struct rdma_id_private *cur_id;
	struct sockaddr *addr, *cur_addr;

	addr = cma_src_addr(id_priv);
	hlist_for_each_entry(cur_id, &bind_list->owners, node) {
		if (id_priv == cur_id)
			continue;

		if ((cur_id->state != RDMA_CM_LISTEN) && reuseaddr &&
		    cur_id->reuseaddr)
			continue;

		cur_addr = cma_src_addr(cur_id);
		if (id_priv->afonly && cur_id->afonly &&
		    (addr->sa_family != cur_addr->sa_family))
			continue;

		if (cma_any_addr(addr) || cma_any_addr(cur_addr))
			return -EADDRNOTAVAIL;

		if (!cma_addr_cmp(addr, cur_addr))
			return -EADDRINUSE;
	}
	return 0;
}

static int cma_use_port(enum rdma_port_space ps,
			struct rdma_id_private *id_priv)
{
	struct rdma_bind_list *bind_list;
	unsigned short snum;
	int ret;

	snum = ntohs(cma_port(cma_src_addr(id_priv)));
	if (snum < PROT_SOCK && !capable(CAP_NET_BIND_SERVICE))
		return -EACCES;

	bind_list = cma_ps_find(id_priv->id.route.addr.dev_addr.net, ps, snum);
	if (!bind_list) {
		ret = cma_alloc_port(ps, id_priv, snum);
	} else {
		ret = cma_check_port(bind_list, id_priv, id_priv->reuseaddr);
		if (!ret)
			cma_bind_port(bind_list, id_priv);
	}
	return ret;
}

static int cma_bind_listen(struct rdma_id_private *id_priv)
{
	struct rdma_bind_list *bind_list = id_priv->bind_list;
	int ret = 0;

	mutex_lock(&lock);
	if (bind_list->owners.first->next)
		ret = cma_check_port(bind_list, id_priv, 0);
	mutex_unlock(&lock);
	return ret;
}

static enum rdma_port_space cma_select_inet_ps(
		struct rdma_id_private *id_priv)
{
	switch (id_priv->id.ps) {
	case RDMA_PS_TCP:
	case RDMA_PS_UDP:
	case RDMA_PS_IPOIB:
	case RDMA_PS_IB:
		return id_priv->id.ps;
	default:

		return 0;
	}
}

static enum rdma_port_space cma_select_ib_ps(struct rdma_id_private *id_priv)
{
	enum rdma_port_space ps = 0;
	struct sockaddr_ib *sib;
	u64 sid_ps, mask, sid;

	sib = (struct sockaddr_ib *) cma_src_addr(id_priv);
	mask = be64_to_cpu(sib->sib_sid_mask) & RDMA_IB_IP_PS_MASK;
	sid = be64_to_cpu(sib->sib_sid) & mask;

	if ((id_priv->id.ps == RDMA_PS_IB) && (sid == (RDMA_IB_IP_PS_IB & mask))) {
		sid_ps = RDMA_IB_IP_PS_IB;
		ps = RDMA_PS_IB;
	} else if (((id_priv->id.ps == RDMA_PS_IB) || (id_priv->id.ps == RDMA_PS_TCP)) &&
		   (sid == (RDMA_IB_IP_PS_TCP & mask))) {
		sid_ps = RDMA_IB_IP_PS_TCP;
		ps = RDMA_PS_TCP;
	} else if (((id_priv->id.ps == RDMA_PS_IB) || (id_priv->id.ps == RDMA_PS_UDP)) &&
		   (sid == (RDMA_IB_IP_PS_UDP & mask))) {
		sid_ps = RDMA_IB_IP_PS_UDP;
		ps = RDMA_PS_UDP;
	}

	if (ps) {
		sib->sib_sid = cpu_to_be64(sid_ps | ntohs(cma_port((struct sockaddr *) sib)));
		sib->sib_sid_mask = cpu_to_be64(RDMA_IB_IP_PS_MASK |
						be64_to_cpu(sib->sib_sid_mask));
	}
	return ps;
}

static int cma_get_port(struct rdma_id_private *id_priv)
{
	enum rdma_port_space ps;
	int ret;

	if (cma_family(id_priv) != AF_IB)
		ps = cma_select_inet_ps(id_priv);
	else
		ps = cma_select_ib_ps(id_priv);
	if (!ps)
		return -EPROTONOSUPPORT;

	mutex_lock(&lock);
	if (cma_any_port(cma_src_addr(id_priv)))
		ret = cma_alloc_any_port(ps, id_priv);
	else
		ret = cma_use_port(ps, id_priv);
	mutex_unlock(&lock);

	return ret;
}

static int cma_check_linklocal(struct rdma_dev_addr *dev_addr,
			       struct sockaddr *addr)
{
#if IS_ENABLED(CONFIG_IPV6)
	struct sockaddr_in6 *sin6;

	if (addr->sa_family != AF_INET6)
		return 0;

	sin6 = (struct sockaddr_in6 *) addr;

	if (!(ipv6_addr_type(&sin6->sin6_addr) & IPV6_ADDR_LINKLOCAL))
		return 0;

	if (!sin6->sin6_scope_id)
			return -EINVAL;

	dev_addr->bound_dev_if = sin6->sin6_scope_id;
#endif
	return 0;
}

int rdma_listen(struct rdma_cm_id *id, int backlog)
{
	struct rdma_id_private *id_priv;
	int ret;

	id_priv = container_of(id, struct rdma_id_private, id);
	if (id_priv->state == RDMA_CM_IDLE) {
		id->route.addr.src_addr.ss_family = AF_INET;
		ret = rdma_bind_addr(id, cma_src_addr(id_priv));
		if (ret)
			return ret;
	}

	if (!cma_comp_exch(id_priv, RDMA_CM_ADDR_BOUND, RDMA_CM_LISTEN))
		return -EINVAL;

	if (id_priv->reuseaddr) {
		ret = cma_bind_listen(id_priv);
		if (ret)
			goto err;
	}

	id_priv->backlog = backlog;
	if (id->device) {
		if (rdma_cap_ib_cm(id->device, 1)) {
			ret = cma_ib_listen(id_priv);
			if (ret)
				goto err;
		} else if (rdma_cap_iw_cm(id->device, 1)) {
			ret = cma_iw_listen(id_priv, backlog);
			if (ret)
				goto err;
		} else {
			ret = -ENOSYS;
			goto err;
		}
	} else
		cma_listen_on_all(id_priv);

	return 0;
err:
	id_priv->backlog = 0;
	cma_comp_exch(id_priv, RDMA_CM_LISTEN, RDMA_CM_ADDR_BOUND);
	return ret;
}
EXPORT_SYMBOL(rdma_listen);

int rdma_bind_addr(struct rdma_cm_id *id, struct sockaddr *addr)
{
	struct rdma_id_private *id_priv;
	int ret;

	if (addr->sa_family != AF_INET && addr->sa_family != AF_INET6 &&
	    addr->sa_family != AF_IB)
		return -EAFNOSUPPORT;

	id_priv = container_of(id, struct rdma_id_private, id);
	if (!cma_comp_exch(id_priv, RDMA_CM_IDLE, RDMA_CM_ADDR_BOUND))
		return -EINVAL;

	ret = cma_check_linklocal(&id->route.addr.dev_addr, addr);
	if (ret)
		goto err1;

	memcpy(cma_src_addr(id_priv), addr, rdma_addr_size(addr));
	if (!cma_any_addr(addr)) {
		ret = cma_translate_addr(addr, &id->route.addr.dev_addr);
		if (ret)
			goto err1;

		ret = cma_acquire_dev(id_priv, NULL);
		if (ret)
			goto err1;
	}

	if (!(id_priv->options & (1 << CMA_OPTION_AFONLY))) {
		if (addr->sa_family == AF_INET)
			id_priv->afonly = 1;
#if IS_ENABLED(CONFIG_IPV6)
		else if (addr->sa_family == AF_INET6) {
			struct net *net = id_priv->id.route.addr.dev_addr.net;

			id_priv->afonly = net->ipv6.sysctl.bindv6only;
		}
#endif
	}
	ret = cma_get_port(id_priv);
	if (ret)
		goto err2;

	return 0;
err2:
	if (id_priv->cma_dev)
		cma_release_dev(id_priv);
err1:
	cma_comp_exch(id_priv, RDMA_CM_ADDR_BOUND, RDMA_CM_IDLE);
	return ret;
}
EXPORT_SYMBOL(rdma_bind_addr);

static int cma_format_hdr(void *hdr, struct rdma_id_private *id_priv)
{
	struct cma_hdr *cma_hdr;

	cma_hdr = hdr;
	cma_hdr->cma_version = CMA_VERSION;
	if (cma_family(id_priv) == AF_INET) {
		struct sockaddr_in *src4, *dst4;

		src4 = (struct sockaddr_in *) cma_src_addr(id_priv);
		dst4 = (struct sockaddr_in *) cma_dst_addr(id_priv);

		cma_set_ip_ver(cma_hdr, 4);
		cma_hdr->src_addr.ip4.addr = src4->sin_addr.s_addr;
		cma_hdr->dst_addr.ip4.addr = dst4->sin_addr.s_addr;
		cma_hdr->port = src4->sin_port;
	} else if (cma_family(id_priv) == AF_INET6) {
		struct sockaddr_in6 *src6, *dst6;

		src6 = (struct sockaddr_in6 *) cma_src_addr(id_priv);
		dst6 = (struct sockaddr_in6 *) cma_dst_addr(id_priv);

		cma_set_ip_ver(cma_hdr, 6);
		cma_hdr->src_addr.ip6 = src6->sin6_addr;
		cma_hdr->dst_addr.ip6 = dst6->sin6_addr;
		cma_hdr->port = src6->sin6_port;
	}
	return 0;
}

static int cma_sidr_rep_handler(struct ib_cm_id *cm_id,
				struct ib_cm_event *ib_event)
{
	struct rdma_id_private *id_priv = cm_id->context;
	struct rdma_cm_event event;
	struct ib_cm_sidr_rep_event_param *rep = &ib_event->param.sidr_rep_rcvd;
	int ret = 0;

	mutex_lock(&id_priv->handler_mutex);
	if (id_priv->state != RDMA_CM_CONNECT)
		goto out;

	memset(&event, 0, sizeof event);
	switch (ib_event->event) {
	case IB_CM_SIDR_REQ_ERROR:
		event.event = RDMA_CM_EVENT_UNREACHABLE;
		event.status = -ETIMEDOUT;
		break;
	case IB_CM_SIDR_REP_RECEIVED:
		event.param.ud.private_data = ib_event->private_data;
		event.param.ud.private_data_len = IB_CM_SIDR_REP_PRIVATE_DATA_SIZE;
		if (rep->status != IB_SIDR_SUCCESS) {
			event.event = RDMA_CM_EVENT_UNREACHABLE;
			event.status = ib_event->param.sidr_rep_rcvd.status;
			break;
		}
		ret = cma_set_qkey(id_priv, rep->qkey);
		if (ret) {
			event.event = RDMA_CM_EVENT_ADDR_ERROR;
			event.status = ret;
			break;
		}
		ib_init_ah_from_path(id_priv->id.device, id_priv->id.port_num,
				     id_priv->id.route.path_rec,
				     &event.param.ud.ah_attr);
		event.param.ud.qp_num = rep->qpn;
		event.param.ud.qkey = rep->qkey;
		event.event = RDMA_CM_EVENT_ESTABLISHED;
		event.status = 0;
		break;
	default:
		pr_err("RDMA CMA: unexpected IB CM event: %d\n",
		       ib_event->event);
		goto out;
	}

	ret = id_priv->id.event_handler(&id_priv->id, &event);
	if (ret) {
		/* Destroy the CM ID by returning a non-zero value. */
		id_priv->cm_id.ib = NULL;
		cma_exch(id_priv, RDMA_CM_DESTROYING);
		mutex_unlock(&id_priv->handler_mutex);
		rdma_destroy_id(&id_priv->id);
		return ret;
	}
out:
	mutex_unlock(&id_priv->handler_mutex);
	return ret;
}

static int cma_resolve_ib_udp(struct rdma_id_private *id_priv,
			      struct rdma_conn_param *conn_param)
{
	struct ib_cm_sidr_req_param req;
	struct ib_cm_id	*id;
	void *private_data;
	int offset, ret;

	memset(&req, 0, sizeof req);
	offset = cma_user_data_offset(id_priv);
	req.private_data_len = offset + conn_param->private_data_len;
	if (req.private_data_len < conn_param->private_data_len)
		return -EINVAL;

	if (req.private_data_len) {
		private_data = kzalloc(req.private_data_len, GFP_ATOMIC);
		if (!private_data)
			return -ENOMEM;
	} else {
		private_data = NULL;
	}

	if (conn_param->private_data && conn_param->private_data_len)
		memcpy(private_data + offset, conn_param->private_data,
		       conn_param->private_data_len);

	if (private_data) {
		ret = cma_format_hdr(private_data, id_priv);
		if (ret)
			goto out;
		req.private_data = private_data;
	}

	id = ib_create_cm_id(id_priv->id.device, cma_sidr_rep_handler,
			     id_priv);
	if (IS_ERR(id)) {
		ret = PTR_ERR(id);
		goto out;
	}
	id_priv->cm_id.ib = id;

	req.path = id_priv->id.route.path_rec;
	req.service_id = rdma_get_service_id(&id_priv->id, cma_dst_addr(id_priv));
	req.timeout_ms = 1 << (CMA_CM_RESPONSE_TIMEOUT - 8);
	req.max_cm_retries = CMA_MAX_CM_RETRIES;

	ret = ib_send_cm_sidr_req(id_priv->cm_id.ib, &req);
	if (ret) {
		ib_destroy_cm_id(id_priv->cm_id.ib);
		id_priv->cm_id.ib = NULL;
	}
out:
	kfree(private_data);
	return ret;
}

static int cma_connect_ib(struct rdma_id_private *id_priv,
			  struct rdma_conn_param *conn_param)
{
	struct ib_cm_req_param req;
	struct rdma_route *route;
	void *private_data;
	struct ib_cm_id	*id;
	int offset, ret;

	memset(&req, 0, sizeof req);
	offset = cma_user_data_offset(id_priv);
	req.private_data_len = offset + conn_param->private_data_len;
	if (req.private_data_len < conn_param->private_data_len)
		return -EINVAL;

	if (req.private_data_len) {
		private_data = kzalloc(req.private_data_len, GFP_ATOMIC);
		if (!private_data)
			return -ENOMEM;
	} else {
		private_data = NULL;
	}

	if (conn_param->private_data && conn_param->private_data_len)
		memcpy(private_data + offset, conn_param->private_data,
		       conn_param->private_data_len);

	id = ib_create_cm_id(id_priv->id.device, cma_ib_handler, id_priv);
	if (IS_ERR(id)) {
		ret = PTR_ERR(id);
		goto out;
	}
	id_priv->cm_id.ib = id;

	route = &id_priv->id.route;
	if (private_data) {
		ret = cma_format_hdr(private_data, id_priv);
		if (ret)
			goto out;
		req.private_data = private_data;
	}

	req.primary_path = &route->path_rec[0];
	if (route->num_paths == 2)
		req.alternate_path = &route->path_rec[1];

	req.service_id = rdma_get_service_id(&id_priv->id, cma_dst_addr(id_priv));
	req.qp_num = id_priv->qp_num;
	req.qp_type = id_priv->id.qp_type;
	req.starting_psn = id_priv->seq_num;
	req.responder_resources = conn_param->responder_resources;
	req.initiator_depth = conn_param->initiator_depth;
	req.flow_control = conn_param->flow_control;
	req.retry_count = min_t(u8, 7, conn_param->retry_count);
	req.rnr_retry_count = min_t(u8, 7, conn_param->rnr_retry_count);
	req.remote_cm_response_timeout = CMA_CM_RESPONSE_TIMEOUT;
	req.local_cm_response_timeout = CMA_CM_RESPONSE_TIMEOUT;
	req.max_cm_retries = CMA_MAX_CM_RETRIES;
	req.srq = id_priv->srq ? 1 : 0;

	ret = ib_send_cm_req(id_priv->cm_id.ib, &req);
out:
	if (ret && !IS_ERR(id)) {
		ib_destroy_cm_id(id);
		id_priv->cm_id.ib = NULL;
	}

	kfree(private_data);
	return ret;
}

static int cma_connect_iw(struct rdma_id_private *id_priv,
			  struct rdma_conn_param *conn_param)
{
	struct iw_cm_id *cm_id;
	int ret;
	struct iw_cm_conn_param iw_param;

	cm_id = iw_create_cm_id(id_priv->id.device, cma_iw_handler, id_priv);
	if (IS_ERR(cm_id))
		return PTR_ERR(cm_id);

	cm_id->tos = id_priv->tos;
	id_priv->cm_id.iw = cm_id;

	memcpy(&cm_id->local_addr, cma_src_addr(id_priv),
	       rdma_addr_size(cma_src_addr(id_priv)));
	memcpy(&cm_id->remote_addr, cma_dst_addr(id_priv),
	       rdma_addr_size(cma_dst_addr(id_priv)));

	ret = cma_modify_qp_rtr(id_priv, conn_param);
	if (ret)
		goto out;

	if (conn_param) {
		iw_param.ord = conn_param->initiator_depth;
		iw_param.ird = conn_param->responder_resources;
		iw_param.private_data = conn_param->private_data;
		iw_param.private_data_len = conn_param->private_data_len;
		iw_param.qpn = id_priv->id.qp ? id_priv->qp_num : conn_param->qp_num;
	} else {
		memset(&iw_param, 0, sizeof iw_param);
		iw_param.qpn = id_priv->qp_num;
	}
	ret = iw_cm_connect(cm_id, &iw_param);
out:
	if (ret) {
		iw_destroy_cm_id(cm_id);
		id_priv->cm_id.iw = NULL;
	}
	return ret;
}

int rdma_connect(struct rdma_cm_id *id, struct rdma_conn_param *conn_param)
{
	struct rdma_id_private *id_priv;
	int ret;

	id_priv = container_of(id, struct rdma_id_private, id);
	if (!cma_comp_exch(id_priv, RDMA_CM_ROUTE_RESOLVED, RDMA_CM_CONNECT))
		return -EINVAL;

	if (!id->qp) {
		id_priv->qp_num = conn_param->qp_num;
		id_priv->srq = conn_param->srq;
	}

	if (rdma_cap_ib_cm(id->device, id->port_num)) {
		if (id->qp_type == IB_QPT_UD)
			ret = cma_resolve_ib_udp(id_priv, conn_param);
		else
			ret = cma_connect_ib(id_priv, conn_param);
	} else if (rdma_cap_iw_cm(id->device, id->port_num))
		ret = cma_connect_iw(id_priv, conn_param);
	else
		ret = -ENOSYS;
	if (ret)
		goto err;

	return 0;
err:
	cma_comp_exch(id_priv, RDMA_CM_CONNECT, RDMA_CM_ROUTE_RESOLVED);
	return ret;
}
EXPORT_SYMBOL(rdma_connect);

static int cma_accept_ib(struct rdma_id_private *id_priv,
			 struct rdma_conn_param *conn_param)
{
	struct ib_cm_rep_param rep;
	int ret;

	ret = cma_modify_qp_rtr(id_priv, conn_param);
	if (ret)
		goto out;

	ret = cma_modify_qp_rts(id_priv, conn_param);
	if (ret)
		goto out;

	memset(&rep, 0, sizeof rep);
	rep.qp_num = id_priv->qp_num;
	rep.starting_psn = id_priv->seq_num;
	rep.private_data = conn_param->private_data;
	rep.private_data_len = conn_param->private_data_len;
	rep.responder_resources = conn_param->responder_resources;
	rep.initiator_depth = conn_param->initiator_depth;
	rep.failover_accepted = 0;
	rep.flow_control = conn_param->flow_control;
	rep.rnr_retry_count = min_t(u8, 7, conn_param->rnr_retry_count);
	rep.srq = id_priv->srq ? 1 : 0;

	ret = ib_send_cm_rep(id_priv->cm_id.ib, &rep);
out:
	return ret;
}

static int cma_accept_iw(struct rdma_id_private *id_priv,
		  struct rdma_conn_param *conn_param)
{
	struct iw_cm_conn_param iw_param;
	int ret;

	ret = cma_modify_qp_rtr(id_priv, conn_param);
	if (ret)
		return ret;

	iw_param.ord = conn_param->initiator_depth;
	iw_param.ird = conn_param->responder_resources;
	iw_param.private_data = conn_param->private_data;
	iw_param.private_data_len = conn_param->private_data_len;
	if (id_priv->id.qp) {
		iw_param.qpn = id_priv->qp_num;
	} else
		iw_param.qpn = conn_param->qp_num;

	return iw_cm_accept(id_priv->cm_id.iw, &iw_param);
}

static int cma_send_sidr_rep(struct rdma_id_private *id_priv,
			     enum ib_cm_sidr_status status, u32 qkey,
			     const void *private_data, int private_data_len)
{
	struct ib_cm_sidr_rep_param rep;
	int ret;

	memset(&rep, 0, sizeof rep);
	rep.status = status;
	if (status == IB_SIDR_SUCCESS) {
		ret = cma_set_qkey(id_priv, qkey);
		if (ret)
			return ret;
		rep.qp_num = id_priv->qp_num;
		rep.qkey = id_priv->qkey;
	}
	rep.private_data = private_data;
	rep.private_data_len = private_data_len;

	return ib_send_cm_sidr_rep(id_priv->cm_id.ib, &rep);
}

int rdma_accept(struct rdma_cm_id *id, struct rdma_conn_param *conn_param)
{
	struct rdma_id_private *id_priv;
	int ret;

	id_priv = container_of(id, struct rdma_id_private, id);

	id_priv->owner = task_pid_nr(current);

	if (!cma_comp(id_priv, RDMA_CM_CONNECT))
		return -EINVAL;

	if (!id->qp && conn_param) {
		id_priv->qp_num = conn_param->qp_num;
		id_priv->srq = conn_param->srq;
	}

	if (rdma_cap_ib_cm(id->device, id->port_num)) {
		if (id->qp_type == IB_QPT_UD) {
			if (conn_param)
				ret = cma_send_sidr_rep(id_priv, IB_SIDR_SUCCESS,
							conn_param->qkey,
							conn_param->private_data,
							conn_param->private_data_len);
			else
				ret = cma_send_sidr_rep(id_priv, IB_SIDR_SUCCESS,
							0, NULL, 0);
		} else {
			if (conn_param)
				ret = cma_accept_ib(id_priv, conn_param);
			else
				ret = cma_rep_recv(id_priv);
		}
	} else if (rdma_cap_iw_cm(id->device, id->port_num))
		ret = cma_accept_iw(id_priv, conn_param);
	else
		ret = -ENOSYS;

	if (ret)
		goto reject;

	return 0;
reject:
	cma_modify_qp_err(id_priv);
	rdma_reject(id, NULL, 0);
	return ret;
}
EXPORT_SYMBOL(rdma_accept);

int rdma_notify(struct rdma_cm_id *id, enum ib_event_type event)
{
	struct rdma_id_private *id_priv;
	int ret;

	id_priv = container_of(id, struct rdma_id_private, id);
	if (!id_priv->cm_id.ib)
		return -EINVAL;

	switch (id->device->node_type) {
	case RDMA_NODE_IB_CA:
		ret = ib_cm_notify(id_priv->cm_id.ib, event);
		break;
	default:
		ret = 0;
		break;
	}
	return ret;
}
EXPORT_SYMBOL(rdma_notify);

int rdma_reject(struct rdma_cm_id *id, const void *private_data,
		u8 private_data_len)
{
	struct rdma_id_private *id_priv;
	int ret;

	id_priv = container_of(id, struct rdma_id_private, id);
	if (!id_priv->cm_id.ib)
		return -EINVAL;

	if (rdma_cap_ib_cm(id->device, id->port_num)) {
		if (id->qp_type == IB_QPT_UD)
			ret = cma_send_sidr_rep(id_priv, IB_SIDR_REJECT, 0,
						private_data, private_data_len);
		else
			ret = ib_send_cm_rej(id_priv->cm_id.ib,
					     IB_CM_REJ_CONSUMER_DEFINED, NULL,
					     0, private_data, private_data_len);
	} else if (rdma_cap_iw_cm(id->device, id->port_num)) {
		ret = iw_cm_reject(id_priv->cm_id.iw,
				   private_data, private_data_len);
	} else
		ret = -ENOSYS;

	return ret;
}
EXPORT_SYMBOL(rdma_reject);

int rdma_disconnect(struct rdma_cm_id *id)
{
	struct rdma_id_private *id_priv;
	int ret;

	id_priv = container_of(id, struct rdma_id_private, id);
	if (!id_priv->cm_id.ib)
		return -EINVAL;

	if (rdma_cap_ib_cm(id->device, id->port_num)) {
		ret = cma_modify_qp_err(id_priv);
		if (ret)
			goto out;
		/* Initiate or respond to a disconnect. */
		if (ib_send_cm_dreq(id_priv->cm_id.ib, NULL, 0))
			ib_send_cm_drep(id_priv->cm_id.ib, NULL, 0);
	} else if (rdma_cap_iw_cm(id->device, id->port_num)) {
		ret = iw_cm_disconnect(id_priv->cm_id.iw, 0);
	} else
		ret = -EINVAL;

out:
	return ret;
}
EXPORT_SYMBOL(rdma_disconnect);

static int cma_ib_mc_handler(int status, struct ib_sa_multicast *multicast)
{
	struct rdma_id_private *id_priv;
	struct cma_multicast *mc = multicast->context;
	struct rdma_cm_event event;
	int ret = 0;

	id_priv = mc->id_priv;
	mutex_lock(&id_priv->handler_mutex);
	if (id_priv->state != RDMA_CM_ADDR_BOUND &&
	    id_priv->state != RDMA_CM_ADDR_RESOLVED)
		goto out;

	if (!status)
		status = cma_set_qkey(id_priv, be32_to_cpu(multicast->rec.qkey));
	mutex_lock(&id_priv->qp_mutex);
	if (!status && id_priv->id.qp)
		status = ib_attach_mcast(id_priv->id.qp, &multicast->rec.mgid,
					 be16_to_cpu(multicast->rec.mlid));
	mutex_unlock(&id_priv->qp_mutex);

	memset(&event, 0, sizeof event);
	event.status = status;
	event.param.ud.private_data = mc->context;
	if (!status) {
		struct rdma_dev_addr *dev_addr =
			&id_priv->id.route.addr.dev_addr;
		struct net_device *ndev =
			dev_get_by_index(&init_net, dev_addr->bound_dev_if);
		enum ib_gid_type gid_type =
			id_priv->cma_dev->default_gid_type[id_priv->id.port_num -
			rdma_start_port(id_priv->cma_dev->device)];

		event.event = RDMA_CM_EVENT_MULTICAST_JOIN;
		ib_init_ah_from_mcmember(id_priv->id.device,
					 id_priv->id.port_num, &multicast->rec,
					 ndev, gid_type,
					 &event.param.ud.ah_attr);
		event.param.ud.qp_num = 0xFFFFFF;
		event.param.ud.qkey = be32_to_cpu(multicast->rec.qkey);
		if (ndev)
			dev_put(ndev);
	} else
		event.event = RDMA_CM_EVENT_MULTICAST_ERROR;

	ret = id_priv->id.event_handler(&id_priv->id, &event);
	if (ret) {
		cma_exch(id_priv, RDMA_CM_DESTROYING);
		mutex_unlock(&id_priv->handler_mutex);
		rdma_destroy_id(&id_priv->id);
		return 0;
	}

out:
	mutex_unlock(&id_priv->handler_mutex);
	return 0;
}

static void cma_set_mgid(struct rdma_id_private *id_priv,
			 struct sockaddr *addr, union ib_gid *mgid)
{
	unsigned char mc_map[MAX_ADDR_LEN];
	struct rdma_dev_addr *dev_addr = &id_priv->id.route.addr.dev_addr;
	struct sockaddr_in *sin = (struct sockaddr_in *) addr;
	struct sockaddr_in6 *sin6 = (struct sockaddr_in6 *) addr;

	if (cma_any_addr(addr)) {
		memset(mgid, 0, sizeof *mgid);
	} else if ((addr->sa_family == AF_INET6) &&
		   ((be32_to_cpu(sin6->sin6_addr.s6_addr32[0]) & 0xFFF0FFFF) ==
								 0xFF10A01B)) {
		/* IPv6 address is an SA assigned MGID. */
		memcpy(mgid, &sin6->sin6_addr, sizeof *mgid);
	} else if (addr->sa_family == AF_IB) {
		memcpy(mgid, &((struct sockaddr_ib *) addr)->sib_addr, sizeof *mgid);
	} else if ((addr->sa_family == AF_INET6)) {
		ipv6_ib_mc_map(&sin6->sin6_addr, dev_addr->broadcast, mc_map);
		if (id_priv->id.ps == RDMA_PS_UDP)
			mc_map[7] = 0x01;	/* Use RDMA CM signature */
		*mgid = *(union ib_gid *) (mc_map + 4);
	} else {
		ip_ib_mc_map(sin->sin_addr.s_addr, dev_addr->broadcast, mc_map);
		if (id_priv->id.ps == RDMA_PS_UDP)
			mc_map[7] = 0x01;	/* Use RDMA CM signature */
		*mgid = *(union ib_gid *) (mc_map + 4);
	}
}

static void cma_query_sa_classport_info_cb(int status,
					   struct ib_class_port_info *rec,
					   void *context)
{
	struct class_port_info_context *cb_ctx = context;

	WARN_ON(!context);

	if (status || !rec) {
		pr_debug("RDMA CM: %s port %u failed query ClassPortInfo status: %d\n",
			 cb_ctx->device->name, cb_ctx->port_num, status);
		goto out;
	}

	memcpy(cb_ctx->class_port_info, rec, sizeof(struct ib_class_port_info));

out:
	complete(&cb_ctx->done);
}

static int cma_query_sa_classport_info(struct ib_device *device, u8 port_num,
				       struct ib_class_port_info *class_port_info)
{
	struct class_port_info_context *cb_ctx;
	int ret;

	cb_ctx = kmalloc(sizeof(*cb_ctx), GFP_KERNEL);
	if (!cb_ctx)
		return -ENOMEM;

	cb_ctx->device = device;
	cb_ctx->class_port_info = class_port_info;
	cb_ctx->port_num = port_num;
	init_completion(&cb_ctx->done);

	ret = ib_sa_classport_info_rec_query(&sa_client, device, port_num,
					     CMA_QUERY_CLASSPORT_INFO_TIMEOUT,
					     GFP_KERNEL, cma_query_sa_classport_info_cb,
					     cb_ctx, &cb_ctx->sa_query);
	if (ret < 0) {
		pr_err("RDMA CM: %s port %u failed to send ClassPortInfo query, ret: %d\n",
		       device->name, port_num, ret);
		goto out;
	}

	wait_for_completion(&cb_ctx->done);

out:
	kfree(cb_ctx);
	return ret;
}

static int cma_join_ib_multicast(struct rdma_id_private *id_priv,
				 struct cma_multicast *mc)
{
	struct ib_sa_mcmember_rec rec;
	struct ib_class_port_info class_port_info;
	struct rdma_dev_addr *dev_addr = &id_priv->id.route.addr.dev_addr;
	ib_sa_comp_mask comp_mask;
	int ret;

	ib_addr_get_mgid(dev_addr, &rec.mgid);
	ret = ib_sa_get_mcmember_rec(id_priv->id.device, id_priv->id.port_num,
				     &rec.mgid, &rec);
	if (ret)
		return ret;

	ret = cma_set_qkey(id_priv, 0);
	if (ret)
		return ret;

	cma_set_mgid(id_priv, (struct sockaddr *) &mc->addr, &rec.mgid);
	rec.qkey = cpu_to_be32(id_priv->qkey);
	rdma_addr_get_sgid(dev_addr, &rec.port_gid);
	rec.pkey = cpu_to_be16(ib_addr_get_pkey(dev_addr));
	rec.join_state = mc->join_state;

	if (rec.join_state == BIT(SENDONLY_FULLMEMBER_JOIN)) {
		ret = cma_query_sa_classport_info(id_priv->id.device,
						  id_priv->id.port_num,
						  &class_port_info);

		if (ret)
			return ret;

		if (!(ib_get_cpi_capmask2(&class_port_info) &
		      IB_SA_CAP_MASK2_SENDONLY_FULL_MEM_SUPPORT)) {
			pr_warn("RDMA CM: %s port %u Unable to multicast join\n"
				"RDMA CM: SM doesn't support Send Only Full Member option\n",
				id_priv->id.device->name, id_priv->id.port_num);
			return -EOPNOTSUPP;
		}
	}

	comp_mask = IB_SA_MCMEMBER_REC_MGID | IB_SA_MCMEMBER_REC_PORT_GID |
		    IB_SA_MCMEMBER_REC_PKEY | IB_SA_MCMEMBER_REC_JOIN_STATE |
		    IB_SA_MCMEMBER_REC_QKEY | IB_SA_MCMEMBER_REC_SL |
		    IB_SA_MCMEMBER_REC_FLOW_LABEL |
		    IB_SA_MCMEMBER_REC_TRAFFIC_CLASS;

	if (id_priv->id.ps == RDMA_PS_IPOIB)
		comp_mask |= IB_SA_MCMEMBER_REC_RATE |
			     IB_SA_MCMEMBER_REC_RATE_SELECTOR |
			     IB_SA_MCMEMBER_REC_MTU_SELECTOR |
			     IB_SA_MCMEMBER_REC_MTU |
			     IB_SA_MCMEMBER_REC_HOP_LIMIT;

	mc->multicast.ib = ib_sa_join_multicast(&sa_client, id_priv->id.device,
						id_priv->id.port_num, &rec,
						comp_mask, GFP_KERNEL,
						cma_ib_mc_handler, mc);
	return PTR_ERR_OR_ZERO(mc->multicast.ib);
}

static void iboe_mcast_work_handler(struct work_struct *work)
{
	struct iboe_mcast_work *mw = container_of(work, struct iboe_mcast_work, work);
	struct cma_multicast *mc = mw->mc;
	struct ib_sa_multicast *m = mc->multicast.ib;

	mc->multicast.ib->context = mc;
	cma_ib_mc_handler(0, m);
	kref_put(&mc->mcref, release_mc);
	kfree(mw);
}

static void cma_iboe_set_mgid(struct sockaddr *addr, union ib_gid *mgid)
{
	struct sockaddr_in *sin = (struct sockaddr_in *)addr;
	struct sockaddr_in6 *sin6 = (struct sockaddr_in6 *)addr;

	if (cma_any_addr(addr)) {
		memset(mgid, 0, sizeof *mgid);
	} else if (addr->sa_family == AF_INET6) {
		memcpy(mgid, &sin6->sin6_addr, sizeof *mgid);
	} else {
		mgid->raw[0] = 0xff;
		mgid->raw[1] = 0x0e;
		mgid->raw[2] = 0;
		mgid->raw[3] = 0;
		mgid->raw[4] = 0;
		mgid->raw[5] = 0;
		mgid->raw[6] = 0;
		mgid->raw[7] = 0;
		mgid->raw[8] = 0;
		mgid->raw[9] = 0;
		mgid->raw[10] = 0xff;
		mgid->raw[11] = 0xff;
		*(__be32 *)(&mgid->raw[12]) = sin->sin_addr.s_addr;
	}
}

static int cma_iboe_join_multicast(struct rdma_id_private *id_priv,
				   struct cma_multicast *mc)
{
	struct iboe_mcast_work *work;
	struct rdma_dev_addr *dev_addr = &id_priv->id.route.addr.dev_addr;
	int err = 0;
	struct sockaddr *addr = (struct sockaddr *)&mc->addr;
	struct net_device *ndev = NULL;
	enum ib_gid_type gid_type;
	bool send_only;

	send_only = mc->join_state == BIT(SENDONLY_FULLMEMBER_JOIN);

	if (cma_zero_addr((struct sockaddr *)&mc->addr))
		return -EINVAL;

	work = kzalloc(sizeof *work, GFP_KERNEL);
	if (!work)
		return -ENOMEM;

	mc->multicast.ib = kzalloc(sizeof(struct ib_sa_multicast), GFP_KERNEL);
	if (!mc->multicast.ib) {
		err = -ENOMEM;
		goto out1;
	}

	cma_iboe_set_mgid(addr, &mc->multicast.ib->rec.mgid);

	mc->multicast.ib->rec.pkey = cpu_to_be16(0xffff);
	if (id_priv->id.ps == RDMA_PS_UDP)
		mc->multicast.ib->rec.qkey = cpu_to_be32(RDMA_UDP_QKEY);

	if (dev_addr->bound_dev_if)
		ndev = dev_get_by_index(&init_net, dev_addr->bound_dev_if);
	if (!ndev) {
		err = -ENODEV;
		goto out2;
	}
	mc->multicast.ib->rec.rate = iboe_get_rate(ndev);
	mc->multicast.ib->rec.hop_limit = 1;
	mc->multicast.ib->rec.mtu = iboe_get_mtu(ndev->mtu);

	gid_type = id_priv->cma_dev->default_gid_type[id_priv->id.port_num -
		   rdma_start_port(id_priv->cma_dev->device)];
	if (addr->sa_family == AF_INET) {
		if (gid_type == IB_GID_TYPE_ROCE_UDP_ENCAP) {
			mc->multicast.ib->rec.hop_limit = IPV6_DEFAULT_HOPLIMIT;
<<<<<<< HEAD
			err = cma_igmp_send(ndev, &mc->multicast.ib->rec.mgid,
					    true);
			if (!err)
				mc->igmp_joined = true;
=======
			if (!send_only) {
				err = cma_igmp_send(ndev, &mc->multicast.ib->rec.mgid,
						    true);
				if (!err)
					mc->igmp_joined = true;
			}
>>>>>>> 7f1d25b4
		}
	} else {
		if (gid_type == IB_GID_TYPE_ROCE_UDP_ENCAP)
			err = -ENOTSUPP;
	}
	dev_put(ndev);
	if (err || !mc->multicast.ib->rec.mtu) {
		if (!err)
			err = -EINVAL;
		goto out2;
	}
	rdma_ip2gid((struct sockaddr *)&id_priv->id.route.addr.src_addr,
		    &mc->multicast.ib->rec.port_gid);
	work->id = id_priv;
	work->mc = mc;
	INIT_WORK(&work->work, iboe_mcast_work_handler);
	kref_get(&mc->mcref);
	queue_work(cma_wq, &work->work);

	return 0;

out2:
	kfree(mc->multicast.ib);
out1:
	kfree(work);
	return err;
}

int rdma_join_multicast(struct rdma_cm_id *id, struct sockaddr *addr,
			u8 join_state, void *context)
{
	struct rdma_id_private *id_priv;
	struct cma_multicast *mc;
	int ret;

	id_priv = container_of(id, struct rdma_id_private, id);
	if (!cma_comp(id_priv, RDMA_CM_ADDR_BOUND) &&
	    !cma_comp(id_priv, RDMA_CM_ADDR_RESOLVED))
		return -EINVAL;

	mc = kmalloc(sizeof *mc, GFP_KERNEL);
	if (!mc)
		return -ENOMEM;

	memcpy(&mc->addr, addr, rdma_addr_size(addr));
	mc->context = context;
	mc->id_priv = id_priv;
	mc->igmp_joined = false;
	mc->join_state = join_state;
	spin_lock(&id_priv->lock);
	list_add(&mc->list, &id_priv->mc_list);
	spin_unlock(&id_priv->lock);

	if (rdma_protocol_roce(id->device, id->port_num)) {
		kref_init(&mc->mcref);
		ret = cma_iboe_join_multicast(id_priv, mc);
	} else if (rdma_cap_ib_mcast(id->device, id->port_num))
		ret = cma_join_ib_multicast(id_priv, mc);
	else
		ret = -ENOSYS;

	if (ret) {
		spin_lock_irq(&id_priv->lock);
		list_del(&mc->list);
		spin_unlock_irq(&id_priv->lock);
		kfree(mc);
	}
	return ret;
}
EXPORT_SYMBOL(rdma_join_multicast);

void rdma_leave_multicast(struct rdma_cm_id *id, struct sockaddr *addr)
{
	struct rdma_id_private *id_priv;
	struct cma_multicast *mc;

	id_priv = container_of(id, struct rdma_id_private, id);
	spin_lock_irq(&id_priv->lock);
	list_for_each_entry(mc, &id_priv->mc_list, list) {
		if (!memcmp(&mc->addr, addr, rdma_addr_size(addr))) {
			list_del(&mc->list);
			spin_unlock_irq(&id_priv->lock);

			if (id->qp)
				ib_detach_mcast(id->qp,
						&mc->multicast.ib->rec.mgid,
						be16_to_cpu(mc->multicast.ib->rec.mlid));

			BUG_ON(id_priv->cma_dev->device != id->device);

			if (rdma_cap_ib_mcast(id->device, id->port_num)) {
				ib_sa_free_multicast(mc->multicast.ib);
				kfree(mc);
			} else if (rdma_protocol_roce(id->device, id->port_num)) {
				if (mc->igmp_joined) {
					struct rdma_dev_addr *dev_addr =
						&id->route.addr.dev_addr;
					struct net_device *ndev = NULL;

					if (dev_addr->bound_dev_if)
						ndev = dev_get_by_index(&init_net,
									dev_addr->bound_dev_if);
					if (ndev) {
						cma_igmp_send(ndev,
							      &mc->multicast.ib->rec.mgid,
							      false);
						dev_put(ndev);
					}
					mc->igmp_joined = false;
				}
				kref_put(&mc->mcref, release_mc);
			}
			return;
		}
	}
	spin_unlock_irq(&id_priv->lock);
}
EXPORT_SYMBOL(rdma_leave_multicast);

static int cma_netdev_change(struct net_device *ndev, struct rdma_id_private *id_priv)
{
	struct rdma_dev_addr *dev_addr;
	struct cma_ndev_work *work;

	dev_addr = &id_priv->id.route.addr.dev_addr;

	if ((dev_addr->bound_dev_if == ndev->ifindex) &&
	    (net_eq(dev_net(ndev), dev_addr->net)) &&
	    memcmp(dev_addr->src_dev_addr, ndev->dev_addr, ndev->addr_len)) {
		pr_info("RDMA CM addr change for ndev %s used by id %p\n",
			ndev->name, &id_priv->id);
		work = kzalloc(sizeof *work, GFP_KERNEL);
		if (!work)
			return -ENOMEM;

		INIT_WORK(&work->work, cma_ndev_work_handler);
		work->id = id_priv;
		work->event.event = RDMA_CM_EVENT_ADDR_CHANGE;
		atomic_inc(&id_priv->refcount);
		queue_work(cma_wq, &work->work);
	}

	return 0;
}

static int cma_netdev_callback(struct notifier_block *self, unsigned long event,
			       void *ptr)
{
	struct net_device *ndev = netdev_notifier_info_to_dev(ptr);
	struct cma_device *cma_dev;
	struct rdma_id_private *id_priv;
	int ret = NOTIFY_DONE;

	if (event != NETDEV_BONDING_FAILOVER)
		return NOTIFY_DONE;

	if (!(ndev->flags & IFF_MASTER) || !(ndev->priv_flags & IFF_BONDING))
		return NOTIFY_DONE;

	mutex_lock(&lock);
	list_for_each_entry(cma_dev, &dev_list, list)
		list_for_each_entry(id_priv, &cma_dev->id_list, list) {
			ret = cma_netdev_change(ndev, id_priv);
			if (ret)
				goto out;
		}

out:
	mutex_unlock(&lock);
	return ret;
}

static struct notifier_block cma_nb = {
	.notifier_call = cma_netdev_callback
};

static void cma_add_one(struct ib_device *device)
{
	struct cma_device *cma_dev;
	struct rdma_id_private *id_priv;
	unsigned int i;
	unsigned long supported_gids = 0;

	cma_dev = kmalloc(sizeof *cma_dev, GFP_KERNEL);
	if (!cma_dev)
		return;

	cma_dev->device = device;
	cma_dev->default_gid_type = kcalloc(device->phys_port_cnt,
					    sizeof(*cma_dev->default_gid_type),
					    GFP_KERNEL);
	if (!cma_dev->default_gid_type) {
		kfree(cma_dev);
		return;
	}
	for (i = rdma_start_port(device); i <= rdma_end_port(device); i++) {
		supported_gids = roce_gid_type_mask_support(device, i);
		WARN_ON(!supported_gids);
		cma_dev->default_gid_type[i - rdma_start_port(device)] =
			find_first_bit(&supported_gids, BITS_PER_LONG);
	}

	init_completion(&cma_dev->comp);
	atomic_set(&cma_dev->refcount, 1);
	INIT_LIST_HEAD(&cma_dev->id_list);
	ib_set_client_data(device, &cma_client, cma_dev);

	mutex_lock(&lock);
	list_add_tail(&cma_dev->list, &dev_list);
	list_for_each_entry(id_priv, &listen_any_list, list)
		cma_listen_on_dev(id_priv, cma_dev);
	mutex_unlock(&lock);
}

static int cma_remove_id_dev(struct rdma_id_private *id_priv)
{
	struct rdma_cm_event event;
	enum rdma_cm_state state;
	int ret = 0;

	/* Record that we want to remove the device */
	state = cma_exch(id_priv, RDMA_CM_DEVICE_REMOVAL);
	if (state == RDMA_CM_DESTROYING)
		return 0;

	cma_cancel_operation(id_priv, state);
	mutex_lock(&id_priv->handler_mutex);

	/* Check for destruction from another callback. */
	if (!cma_comp(id_priv, RDMA_CM_DEVICE_REMOVAL))
		goto out;

	memset(&event, 0, sizeof event);
	event.event = RDMA_CM_EVENT_DEVICE_REMOVAL;
	ret = id_priv->id.event_handler(&id_priv->id, &event);
out:
	mutex_unlock(&id_priv->handler_mutex);
	return ret;
}

static void cma_process_remove(struct cma_device *cma_dev)
{
	struct rdma_id_private *id_priv;
	int ret;

	mutex_lock(&lock);
	while (!list_empty(&cma_dev->id_list)) {
		id_priv = list_entry(cma_dev->id_list.next,
				     struct rdma_id_private, list);

		list_del(&id_priv->listen_list);
		list_del_init(&id_priv->list);
		atomic_inc(&id_priv->refcount);
		mutex_unlock(&lock);

		ret = id_priv->internal_id ? 1 : cma_remove_id_dev(id_priv);
		cma_deref_id(id_priv);
		if (ret)
			rdma_destroy_id(&id_priv->id);

		mutex_lock(&lock);
	}
	mutex_unlock(&lock);

	cma_deref_dev(cma_dev);
	wait_for_completion(&cma_dev->comp);
}

static void cma_remove_one(struct ib_device *device, void *client_data)
{
	struct cma_device *cma_dev = client_data;

	if (!cma_dev)
		return;

	mutex_lock(&lock);
	list_del(&cma_dev->list);
	mutex_unlock(&lock);

	cma_process_remove(cma_dev);
	kfree(cma_dev->default_gid_type);
	kfree(cma_dev);
}

static int cma_get_id_stats(struct sk_buff *skb, struct netlink_callback *cb)
{
	struct nlmsghdr *nlh;
	struct rdma_cm_id_stats *id_stats;
	struct rdma_id_private *id_priv;
	struct rdma_cm_id *id = NULL;
	struct cma_device *cma_dev;
	int i_dev = 0, i_id = 0;

	/*
	 * We export all of the IDs as a sequence of messages.  Each
	 * ID gets its own netlink message.
	 */
	mutex_lock(&lock);

	list_for_each_entry(cma_dev, &dev_list, list) {
		if (i_dev < cb->args[0]) {
			i_dev++;
			continue;
		}

		i_id = 0;
		list_for_each_entry(id_priv, &cma_dev->id_list, list) {
			if (i_id < cb->args[1]) {
				i_id++;
				continue;
			}

			id_stats = ibnl_put_msg(skb, &nlh, cb->nlh->nlmsg_seq,
						sizeof *id_stats, RDMA_NL_RDMA_CM,
						RDMA_NL_RDMA_CM_ID_STATS,
						NLM_F_MULTI);
			if (!id_stats)
				goto out;

			memset(id_stats, 0, sizeof *id_stats);
			id = &id_priv->id;
			id_stats->node_type = id->route.addr.dev_addr.dev_type;
			id_stats->port_num = id->port_num;
			id_stats->bound_dev_if =
				id->route.addr.dev_addr.bound_dev_if;

			if (ibnl_put_attr(skb, nlh,
					  rdma_addr_size(cma_src_addr(id_priv)),
					  cma_src_addr(id_priv),
					  RDMA_NL_RDMA_CM_ATTR_SRC_ADDR))
				goto out;
			if (ibnl_put_attr(skb, nlh,
					  rdma_addr_size(cma_src_addr(id_priv)),
					  cma_dst_addr(id_priv),
					  RDMA_NL_RDMA_CM_ATTR_DST_ADDR))
				goto out;

			id_stats->pid		= id_priv->owner;
			id_stats->port_space	= id->ps;
			id_stats->cm_state	= id_priv->state;
			id_stats->qp_num	= id_priv->qp_num;
			id_stats->qp_type	= id->qp_type;

			i_id++;
		}

		cb->args[1] = 0;
		i_dev++;
	}

out:
	mutex_unlock(&lock);
	cb->args[0] = i_dev;
	cb->args[1] = i_id;

	return skb->len;
}

static const struct ibnl_client_cbs cma_cb_table[] = {
	[RDMA_NL_RDMA_CM_ID_STATS] = { .dump = cma_get_id_stats,
				       .module = THIS_MODULE },
};

static int cma_init_net(struct net *net)
{
	struct cma_pernet *pernet = cma_pernet(net);

	idr_init(&pernet->tcp_ps);
	idr_init(&pernet->udp_ps);
	idr_init(&pernet->ipoib_ps);
	idr_init(&pernet->ib_ps);

	return 0;
}

static void cma_exit_net(struct net *net)
{
	struct cma_pernet *pernet = cma_pernet(net);

	idr_destroy(&pernet->tcp_ps);
	idr_destroy(&pernet->udp_ps);
	idr_destroy(&pernet->ipoib_ps);
	idr_destroy(&pernet->ib_ps);
}

static struct pernet_operations cma_pernet_operations = {
	.init = cma_init_net,
	.exit = cma_exit_net,
	.id = &cma_pernet_id,
	.size = sizeof(struct cma_pernet),
};

static int __init cma_init(void)
{
	int ret;

	cma_wq = create_singlethread_workqueue("rdma_cm");
	if (!cma_wq)
		return -ENOMEM;

	ret = register_pernet_subsys(&cma_pernet_operations);
	if (ret)
		goto err_wq;

	ib_sa_register_client(&sa_client);
	rdma_addr_register_client(&addr_client);
	register_netdevice_notifier(&cma_nb);

	ret = ib_register_client(&cma_client);
	if (ret)
		goto err;

	if (ibnl_add_client(RDMA_NL_RDMA_CM, ARRAY_SIZE(cma_cb_table),
			    cma_cb_table))
		pr_warn("RDMA CMA: failed to add netlink callback\n");
	cma_configfs_init();

	return 0;

err:
	unregister_netdevice_notifier(&cma_nb);
	rdma_addr_unregister_client(&addr_client);
	ib_sa_unregister_client(&sa_client);
err_wq:
	destroy_workqueue(cma_wq);
	return ret;
}

static void __exit cma_cleanup(void)
{
	cma_configfs_exit();
	ibnl_remove_client(RDMA_NL_RDMA_CM);
	ib_unregister_client(&cma_client);
	unregister_netdevice_notifier(&cma_nb);
	rdma_addr_unregister_client(&addr_client);
	ib_sa_unregister_client(&sa_client);
	unregister_pernet_subsys(&cma_pernet_operations);
	destroy_workqueue(cma_wq);
}

module_init(cma_init);
module_exit(cma_cleanup);<|MERGE_RESOLUTION|>--- conflicted
+++ resolved
@@ -3961,19 +3961,12 @@
 	if (addr->sa_family == AF_INET) {
 		if (gid_type == IB_GID_TYPE_ROCE_UDP_ENCAP) {
 			mc->multicast.ib->rec.hop_limit = IPV6_DEFAULT_HOPLIMIT;
-<<<<<<< HEAD
-			err = cma_igmp_send(ndev, &mc->multicast.ib->rec.mgid,
-					    true);
-			if (!err)
-				mc->igmp_joined = true;
-=======
 			if (!send_only) {
 				err = cma_igmp_send(ndev, &mc->multicast.ib->rec.mgid,
 						    true);
 				if (!err)
 					mc->igmp_joined = true;
 			}
->>>>>>> 7f1d25b4
 		}
 	} else {
 		if (gid_type == IB_GID_TYPE_ROCE_UDP_ENCAP)
