--- conflicted
+++ resolved
@@ -209,13 +209,9 @@
 	int vecs = maxvec - resv;
 	int ret;
 
-<<<<<<< HEAD
-=======
 	if (resv > minvec)
 		return 0;
 
-	/* Stabilize the cpumasks */
->>>>>>> 6aed4684
 	get_online_cpus();
 	ret = min_t(int, cpumask_weight(cpu_present_mask), vecs) + resv;
 	put_online_cpus();
