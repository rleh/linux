--- conflicted
+++ resolved
@@ -148,13 +148,8 @@
 	unsigned long args[6];
 
 	sd->nr = syscall_get_nr(task, regs);
-<<<<<<< HEAD
-	sd->arch = syscall_get_arch();
+	sd->arch = syscall_get_arch(task);
 	syscall_get_arguments(task, regs, args);
-=======
-	sd->arch = syscall_get_arch(task);
-	syscall_get_arguments(task, regs, 0, 6, args);
->>>>>>> 70c4cf17
 	sd->args[0] = args[0];
 	sd->args[1] = args[1];
 	sd->args[2] = args[2];
