--- conflicted
+++ resolved
@@ -63,20 +63,16 @@
     description:
       Set this flag to force EHCI reset after resume.
 
-<<<<<<< HEAD
+  companion:
+    $ref: /schemas/types.yaml#/definitions/phandle
+    description:
+     Phandle of a companion.
+
   phys:
     description: PHY specifier for the USB PHY
 
   phy-names:
     const: usb
-=======
-  companion:
-    $ref: /schemas/types.yaml#/definitions/phandle
-    description:
-     Phandle of a companion.
-
-  phys: true
->>>>>>> a8de1304
 
 required:
   - compatible
