--- conflicted
+++ resolved
@@ -54,12 +54,8 @@
 #    e.g. "media" for the linux-tv book-set at ./Documentation/media
 
 quiet_cmd_sphinx = SPHINX  $@ --> file://$(abspath $(BUILDDIR)/$3/$4)
-<<<<<<< HEAD
-      cmd_sphinx = $(MAKE) BUILDDIR=$(abspath $(BUILDDIR)) $(build)=Documentation/media $2;\
+      cmd_sphinx = $(MAKE) BUILDDIR=$(abspath $(BUILDDIR)) $(build)=Documentation/media $2 && \
 	PYTHONDONTWRITEBYTECODE=1 \
-=======
-      cmd_sphinx = $(MAKE) BUILDDIR=$(abspath $(BUILDDIR)) $(build)=Documentation/media $2 && \
->>>>>>> 4b0b0d9d
 	BUILDDIR=$(abspath $(BUILDDIR)) SPHINX_CONF=$(abspath $(srctree)/$(src)/$5/$(SPHINX_CONF)) \
 	$(SPHINXBUILD) \
 	-b $2 \
